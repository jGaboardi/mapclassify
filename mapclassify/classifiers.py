--- conflicted
+++ resolved
@@ -629,7 +629,6 @@
         self.gadf = self.get_gadf()
 
     def _classify(self):
-<<<<<<< HEAD
         if min(self.y) == max(self.y):
             raise ValueError(
                 "Minimum and maximum of input data are equal, cannot create bins."
@@ -637,10 +636,6 @@
         else:
             self._set_bins()
             self.yb, self.counts = bin1d(self.y, self.bins)
-=======
-        self._set_bins()
-        self.yb, self.counts = bin1d(self.y, self.bins)
->>>>>>> 9c0180f2
 
     def _update(self, data, *args, **kwargs):
         """
