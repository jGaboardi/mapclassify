"""
A module of classification schemes for choropleth mapping.
"""

__author__ = "Sergio J. Rey"

__all__ = [
    'Map_Classifier', 'quantile', 'Box_Plot', 'Equal_Interval', 'Fisher_Jenks',
    'Fisher_Jenks_Sampled', 'Jenks_Caspall', 'Jenks_Caspall_Forced',
    'Jenks_Caspall_Sampled', 'Max_P_Classifier', 'Maximum_Breaks',
    'Natural_Breaks', 'Quantiles', 'Percentiles', 'Std_Mean', 'User_Defined',
    'gadf', 'K_classifiers', 'HeadTail_Breaks', 'CLASSIFIERS'
]

CLASSIFIERS = ('Box_Plot', 'Equal_Interval', 'Fisher_Jenks',
               'Fisher_Jenks_Sampled', 'HeadTail_Breaks', 'Jenks_Caspall',
               'Jenks_Caspall_Forced', 'Jenks_Caspall_Sampled',
               'Max_P_Classifier', 'Maximum_Breaks', 'Natural_Breaks',
               'Quantiles', 'Percentiles', 'Std_Mean', 'User_Defined')

K = 5  # default number of classes in any map scheme with this as an argument
SEEDRANGE = 1000000 # range for drawing random integers from for Natural Breaks

import numpy as np
import scipy.stats as stats
import scipy as sp
import copy
from sklearn.cluster import KMeans as KMEANS
from warnings import warn as Warn
try:
    from numba import jit
except ImportError:
    def jit(func):
        return func


def headTail_breaks(values, cuts):
    """
    head tail breaks helper function
    """
    values = np.array(values)
    mean = np.mean(values)
    cuts.append(mean)
    if len(values) > 1:
        return headTail_breaks(values[values >= mean], cuts)
    return cuts


def quantile(y, k=4):
    """
    Calculates the quantiles for an array

    Parameters
    ----------
    y : array
        (n,1), values to classify
    k : int
        number of quantiles

    Returns
    -------
    q         : array
                (n,1), quantile values

    Examples
    --------
    >>> import numpy as np
    >>> import mapclassify as mc
    >>> x = np.arange(1000)
    >>> mc.classifiers.quantile(x)
    array([249.75, 499.5 , 749.25, 999.  ])
    >>> mc.classifiers.quantile(x, k = 3)
    array([333., 666., 999.])

    Note that if there are enough ties that the quantile values repeat, we
    collapse to pseudo quantiles in which case the number of classes will be
    less than k

    >>> x = [1.0] * 100
    >>> x.extend([3.0] * 40)
    >>> len(x)
    140
    >>> y = np.array(x)
    >>> mc.classifiers.quantile(y)
    array([1., 3.])
    """

    w = 100. / k
    p = np.arange(w, 100 + w, w)
    if p[-1] > 100.0:
        p[-1] = 100.0
    q = np.array([stats.scoreatpercentile(y, pct) for pct in p])
    q = np.unique(q)
    k_q = len(q)
    if k_q < k:
        Warn('Warning: Not enough unique values in array to form k classes',
             UserWarning)
        Warn('Warning: setting k to %d' % k_q, UserWarning)
    return q


def binC(y, bins):
    """
    Bin categorical/qualitative data

    Parameters
    ----------
    y    : array
           (n,q), categorical values
    bins : array
           (k,1),  unique values associated with each bin

    Return
    ------
    b : array
        (n,q), bin membership, values between 0 and k-1

    Examples
    --------
    >>> import numpy as np
    >>> import mapclassify as mc
    >>> np.random.seed(1)
    >>> x = np.random.randint(2, 8, (10, 3))
    >>> bins = list(range(2, 8))
    >>> x
    array([[7, 5, 6],
           [2, 3, 5],
           [7, 2, 2],
           [3, 6, 7],
           [6, 3, 4],
           [6, 7, 4],
           [6, 5, 6],
           [4, 6, 7],
           [4, 6, 3],
           [3, 2, 7]])
    >>> y = mc.classifiers.binC(x, bins)
    >>> y
    array([[5, 3, 4],
           [0, 1, 3],
           [5, 0, 0],
           [1, 4, 5],
           [4, 1, 2],
           [4, 5, 2],
           [4, 3, 4],
           [2, 4, 5],
           [2, 4, 1],
           [1, 0, 5]])
    """

    if np.ndim(y) == 1:
        k = 1
        n = np.shape(y)[0]
    else:
        n, k = np.shape(y)
    b = np.zeros((n, k), dtype='int')
    for i, bin in enumerate(bins):
        b[np.nonzero(y == bin)] = i

    # check for non-binned items and warn if needed
    vals = set(y.flatten())
    for val in vals:
        if val not in bins:
            Warn('value not in bin: {}'.format(val), UserWarning)
            Warn('bins: {}'.format(bins), UserWarning)

    return b


def bin(y, bins):
    """
    bin interval/ratio data

    Parameters
    ----------
    y : array
        (n,q), values to bin
    bins : array
           (k,1), upper bounds of each bin (monotonic)

    Returns
    -------
    b : array
        (n,q), values of values between 0 and k-1

    Examples
    --------
    >>> import numpy as np
    >>> import mapclassify as mc
    >>> np.random.seed(1)
    >>> x = np.random.randint(2, 20, (10, 3))
    >>> bins = [10, 15, 20]
    >>> b = mc.classifiers.bin(x, bins)
    >>> x
    array([[ 7, 13, 14],
           [10, 11, 13],
           [ 7, 17,  2],
           [18,  3, 14],
           [ 9, 15,  8],
           [ 7, 13, 12],
           [16,  6, 11],
           [19,  2, 15],
           [11, 11,  9],
           [ 3,  2, 19]])
    >>> b
    array([[0, 1, 1],
           [0, 1, 1],
           [0, 2, 0],
           [2, 0, 1],
           [0, 1, 0],
           [0, 1, 1],
           [2, 0, 1],
           [2, 0, 1],
           [1, 1, 0],
           [0, 0, 2]])
    """
    if np.ndim(y) == 1:
        k = 1
        n = np.shape(y)[0]
    else:
        n, k = np.shape(y)
    b = np.zeros((n, k), dtype='int')
    i = len(bins)
    if type(bins) != list:
        bins = bins.tolist()
    binsc = copy.copy(bins)
    while binsc:
        i -= 1
        c = binsc.pop(-1)
        b[np.nonzero(y <= c)] = i
    return b


def bin1d(x, bins):
    """
    Place values of a 1-d array into bins and determine counts of values in
    each bin

    Parameters
    ----------
    x : array
        (n, 1), values to bin
    bins : array
           (k,1), upper bounds of each bin (monotonic)

    Returns
    -------
    binIds : array
             1-d array of integer bin Ids

    counts : int
            number of elements of x falling in each bin

    Examples
    --------
    >>> import numpy as np
    >>> import mapclassify as mc
    >>> x = np.arange(100, dtype = 'float')
    >>> bins = [25, 74, 100]
    >>> binIds, counts = mc.classifiers.bin1d(x, bins)
    >>> binIds
    array([0, 0, 0, 0, 0, 0, 0, 0, 0, 0, 0, 0, 0, 0, 0, 0, 0, 0, 0, 0, 0, 0,
           0, 0, 0, 0, 1, 1, 1, 1, 1, 1, 1, 1, 1, 1, 1, 1, 1, 1, 1, 1, 1, 1,
           1, 1, 1, 1, 1, 1, 1, 1, 1, 1, 1, 1, 1, 1, 1, 1, 1, 1, 1, 1, 1, 1,
           1, 1, 1, 1, 1, 1, 1, 1, 1, 2, 2, 2, 2, 2, 2, 2, 2, 2, 2, 2, 2, 2,
           2, 2, 2, 2, 2, 2, 2, 2, 2, 2, 2, 2])
    >>> counts
    array([26, 49, 25])
    """
    left = [-float("inf")]
    left.extend(bins[0:-1])
    right = bins
    cuts = list(zip(left, right))
    k = len(bins)
    binIds = np.zeros(x.shape, dtype='int')
    while cuts:
        k -= 1
        l, r = cuts.pop(-1)
        binIds += (x > l) * (x <= r) * k
    counts = np.bincount(binIds, minlength=len(bins))
    return (binIds, counts)


def load_example():
    """
    Helper function for doc tests
    """
    from .datasets import calemp
    return calemp.load()


def _kmeans(y, k=5, random_state=None):
    """
    Helper function to do k-means in one dimension

    Parameters
    ----------

    y       : array
              (n,1), values to classify
    k       : int
              number of classes to form
    random_state : int
                   seed to set the random number generator. If None, use the
                   global random state from numpy.random

    """

    y = y.reshape(-1, 1)
    y = y * 1.  # KMEANS needs float or double dtype
<<<<<<< HEAD
    y.shape = (-1,1)
    result = KMEANS(n_clusters=k, init="k-means++").fit(y)
    class_ids = result.labels_
    centroids = result.cluster_centers_
    binning = []
    for c in range(k):
        values = y[class_ids==c]
        binning.append([values.max(), len(values)])
    binning = np.array(binning)
    binning = binning[binning[:,0].argsort()]
    cuts = binning[:,0]

    y_cent = np.zeros_like(y)
    for c in range(k):
        y_cent[class_ids == c] = centroids[c]
    diffs = y - y_cent
=======
    y_pred = KMEANS(n_clusters=k, random_state=random_state).fit_predict(y)
    ulabels = np.unique(y_pred)
    upper_bounds = np.array([y[y_pred == c].max() for c in ulabels])
    arg_sort = np.argsort(upper_bounds)
    class_ids = arg_sort[y_pred]
    cuts = upper_bounds[arg_sort]
    ucid = np.unique(class_ids)
    diffs = np.zeros_like(y)
    centroids = np.zeros((k, 1))
    for idx, cid in enumerate(ucid):
        idxs = class_ids == cid
        centroids[idx] = np.median(y[idxs])
        diffs[idxs] = y[idxs] - centroids[idx]
>>>>>>> 5c948682
    diffs *= diffs

    return class_ids, cuts, diffs.sum(), centroids



def natural_breaks(values, k=5, random_state=None):
    """
    natural breaks helper function

    Jenks natural breaks is kmeans in one dimension
    """
    values = np.array(values)
    uv = np.unique(values)
    uvk = len(uv)
    if uvk < k:
        Warn('Warning: Not enough unique values in array to form k classes',
             UserWarning)
        Warn('Warning: setting k to %d' % uvk, UserWarning)
        k = uvk
    kres = _kmeans(values, k, random_state)
    sids = kres[-1]  # centroids
    fit = kres[-2]
    class_ids = kres[0]
    cuts = kres[1]
    return (sids, class_ids, fit, cuts)


@jit
def _fisher_jenks_means(values, classes=5, sort=True):
    """
    Jenks Optimal (Natural Breaks) algorithm implemented in Python.

    Notes
    -----
    The original Python code comes from here:
    http://danieljlewis.org/2010/06/07/jenks-natural-breaks-algorithm-in-python/
    and is based on a JAVA and Fortran code available here:
    https://stat.ethz.ch/pipermail/r-sig-geo/2006-March/000811.html

    Returns class breaks such that classes are internally homogeneous while
    assuring heterogeneity among classes.

    """
    if sort:
        values.sort()
    n_data = len(values)
    mat1 = np.zeros((n_data + 1, classes + 1), dtype=np.int32)
    mat2 = np.zeros((n_data + 1, classes + 1), dtype=np.float32)
    mat1[1, 1:] = 1
    mat2[2:, 1:] = np.inf

    v = np.float32(0)
    for l in range(2, len(values) + 1):
        s1 = np.float32(0)
        s2 = np.float32(0)
        w = np.float32(0)
        for m in range(1, l + 1):
            i3 = l - m + 1
            val = np.float32(values[i3 - 1])
            s2 += val * val
            s1 += val
            w += np.float32(1)
            v = s2 - (s1 * s1) / w
            i4 = i3 - 1
            if i4 != 0:
                for j in range(2, classes + 1):
                    if mat2[l, j] >= (v + mat2[i4, j - 1]):
                        mat1[l, j] = i3
                        mat2[l, j] = v + mat2[i4, j - 1]
        mat1[l, 1] = 1
        mat2[l, 1] = v

    k = len(values)

    kclass = np.zeros(classes + 1, dtype=values.dtype)
    kclass[classes] = values[len(values) - 1]
    kclass[0] = values[0]
    for countNum in range(classes, 1, -1):
        pivot = mat1[k, countNum]
        id = int(pivot - 2)
        kclass[countNum - 1] = values[id]
        k = int(pivot - 1)
    return kclass


class Map_Classifier(object):
    """
    Abstract class for all map classifications :cite:`Slocum_2009`

    For an array :math:`y` of :math:`n` values, a map classifier places each
    value :math:`y_i` into one of :math:`k` mutually exclusive and exhaustive
    classes.  Each classifer defines the classes based on different criteria,
    but in all cases the following hold for the classifiers in PySAL:

    .. math:: C_j^l < y_i \le C_j^u \  \forall  i \in C_j

    where :math:`C_j` denotes class :math:`j` which has lower bound
          :math:`C_j^l` and upper bound :math:`C_j^u`.

    Map Classifiers Supported

    * :class:`mapclassify.classifiers.Box_Plot`
    * :class:`mapclassify.classifiers.Equal_Interval`
    * :class:`mapclassify.classifiers.Fisher_Jenks`
    * :class:`mapclassify.classifiers.Fisher_Jenks_Sampled`
    * :class:`mapclassify.classifiers.HeadTail_Breaks`
    * :class:`mapclassify.classifiers.Jenks_Caspall`
    * :class:`mapclassify.classifiers.Jenks_Caspall_Forced`
    * :class:`mapclassify.classifiers.Jenks_Caspall_Sampled`
    * :class:`mapclassify.classifiers.Max_P_Classifier`
    * :class:`mapclassify.classifiers.Maximum_Breaks`
    * :class:`mapclassify.classifiers.Natural_Breaks`
    * :class:`mapclassify.classifiers.Quantiles`
    * :class:`mapclassify.classifiers.Percentiles`
    * :class:`mapclassify.classifiers.Std_Mean`
    * :class:`mapclassify.classifiers.User_Defined`

    Utilities:

    In addition to the classifiers, there are several utility functions that
    can be used to evaluate the properties of a specific classifier,
    or for automatic selection of a classifier and
    number of classes.

    * :func:`mapclassify.classifiers.gadf`
    * :class:`mapclassify.classifiers.K_classifiers`

    """

    def __init__(self, y):
        y = np.asarray(y).flatten()
        self.name = 'Map Classifier'
        self.y = y
        self._classify()
        self._summary()

    def _summary(self):
        yb = self.yb
        self.classes = [np.nonzero(yb == c)[0].tolist() for c in range(self.k)]
        self.tss = self.get_tss()
        self.adcm = self.get_adcm()
        self.gadf = self.get_gadf()

    def _classify(self):
        self._set_bins()
        self.yb, self.counts = bin1d(self.y, self.bins)

    def _update(self, data, *args, **kwargs):
        """
        The only thing that *should* happen in this function is
        1. input sanitization for pandas
        2. classification/reclassification.

        Using their __init__ methods, all classifiers can re-classify given
        different input parameters or additional data.

        If you've got a cleverer updating equation than the intial estimation
        equation, remove the call to self.__init__ below and replace it with
        the updating function.
        """
        if data is not None:
            data = np.asarray(data).flatten()
            data = np.append(data.flatten(), self.y)
        else:
            data = self.y
        self.__init__(data, *args, **kwargs)

    @classmethod
    def make(cls, *args, **kwargs):
        """
        Configure and create a classifier that will consume data and produce
        classifications, given the configuration options specified by this
        function.

        Note that this like a *partial application* of the relevant class
        constructor. `make` creates a function that returns classifications; it
        does not actually do the classification.

        If you want to classify data directly, use the appropriate class
        constructor, like Quantiles, Max_Breaks, etc.

        If you *have* a classifier object, but want to find which bins new data
        falls into, use find_bin.

        Parameters
        ----------
        *args           : required positional arguments
                          all positional arguments required by the classifier,
                          excluding the input data.
        rolling         : bool
                          a boolean configuring the outputted classifier to use
                          a rolling classifier rather than a new classifier for
                          each input. If rolling, this adds the current data to
                          all of the previous data in the classifier, and
                          rebalances the bins, like a running median
                          computation.
        return_object   : bool
                          a boolean configuring the outputted classifier to
                          return the classifier object or not
        return_bins     : bool
                          a boolean configuring the outputted classifier to
                          return the bins/breaks or not
        return_counts   : bool
                          a boolean configuring the outputted classifier to
                          return the histogram of objects falling into each bin
                          or not

        Returns
        -------
        A function that consumes data and returns their bins (and object,
        bins/breaks, or counts, if requested).

        Note
        ----
        This is most useful when you want to run a classifier many times
        with a given configuration, such as when classifying many columns of an
        array or dataframe using the same configuration.

        Examples
        --------
        >>> import libpysal as ps
        >>> import mapclassify as mc
        >>> import geopandas as gpd
        >>> df = gpd.read_file(ps.examples.get_path('columbus.dbf'))
        >>> classifier = mc.Quantiles.make(k=9)
        >>> cl = df[['HOVAL', 'CRIME', 'INC']].apply(classifier)
        >>> cl["HOVAL"].values[:10]
        array([8, 7, 2, 4, 1, 3, 8, 5, 7, 8])
        >>> cl["CRIME"].values[:10]
        array([0, 1, 3, 4, 6, 2, 0, 5, 3, 4])
        >>> cl["INC"].values[:10]
        array([7, 8, 5, 0, 3, 5, 0, 3, 6, 4])
        >>> import pandas as pd; from numpy import linspace as lsp
        >>> data = [lsp(3,8,num=10), lsp(10, 0, num=10), lsp(-5, 15, num=10)]
        >>> data = pd.DataFrame(data).T
        >>> data
                  0          1          2
        0  3.000000  10.000000  -5.000000
        1  3.555556   8.888889  -2.777778
        2  4.111111   7.777778  -0.555556
        3  4.666667   6.666667   1.666667
        4  5.222222   5.555556   3.888889
        5  5.777778   4.444444   6.111111
        6  6.333333   3.333333   8.333333
        7  6.888889   2.222222  10.555556
        8  7.444444   1.111111  12.777778
        9  8.000000   0.000000  15.000000
        >>> data.apply(mc.Quantiles.make(rolling=True))
           0  1  2
        0  0  4  0
        1  0  4  0
        2  1  4  0
        3  1  3  0
        4  2  2  1
        5  2  1  2
        6  3  0  4
        7  3  0  4
        8  4  0  4
        9  4  0  4
        >>> dbf = ps.io.open(ps.examples.get_path('baltim.dbf'))
        >>> data = dbf.by_col_array('PRICE', 'LOTSZ', 'SQFT')
        >>> my_bins = [1, 10, 20, 40, 80]
        >>> cl = [mc.User_Defined.make(bins=my_bins)(a) for a in data.T]
        >>> len(cl)
        3
        >>> cl[0][:10]
        array([4, 5, 5, 5, 4, 4, 5, 4, 4, 5])
        """

        # only flag overrides return flag
        to_annotate = copy.deepcopy(kwargs)
        return_object = kwargs.pop('return_object', False)
        return_bins = kwargs.pop('return_bins', False)
        return_counts = kwargs.pop('return_counts', False)

        rolling = kwargs.pop('rolling', False)
        if rolling:
            #  just initialize a fake classifier
            data = list(range(10))
            cls_instance = cls(data, *args, **kwargs)
            #  and empty it, since we'll be using the update
            cls_instance.y = np.array([])
        else:
            cls_instance = None

        #  wrap init in a closure to make a consumer.
        #  Qc Na: "Objects/Closures are poor man's Closures/Objects"
        def classifier(data, cls_instance=cls_instance):
            if rolling:
                cls_instance.update(data, inplace=True, **kwargs)
                yb = cls_instance.find_bin(data)
            else:
                cls_instance = cls(data, *args, **kwargs)
                yb = cls_instance.yb
            outs = [yb, None, None, None]
            outs[1] = cls_instance if return_object else None
            outs[2] = cls_instance.bins if return_bins else None
            outs[3] = cls_instance.counts if return_counts else None
            outs = [a for a in outs if a is not None]
            if len(outs) == 1:
                return outs[0]
            else:
                return outs

        #  for debugging/jic, keep around the kwargs.
        #  in future, we might want to make this a thin class, so that we can
        #  set a custom repr. Call the class `Binner` or something, that's a
        #  pre-configured Classifier that just consumes data, bins it, &
        #  possibly updates the bins.
        classifier._options = to_annotate
        return classifier

    def update(self, y=None, inplace=False, **kwargs):
        """
        Add data or change classification parameters.

        Parameters
        ----------
        y       :   array
                    (n,1) array of data to classify
        inplace :   bool
                    whether to conduct the update in place or to return a copy
                    estimated from the additional specifications.

        Additional parameters provided in **kwargs are passed to the init
        function of the class. For documentation, check the class constructor.
        """
        kwargs.update({'k': kwargs.pop('k', self.k)})
        if inplace:
            self._update(y, **kwargs)
        else:
            new = copy.deepcopy(self)
            new._update(y, **kwargs)
            return new

    def __str__(self):
        st = self._table_string()
        return st

    def __repr__(self):
        return self._table_string()

    def __call__(self, *args, **kwargs):
        """
        This will allow the classifier to be called like it's a function.

        Whether or not we want to make this be "find_bin" or "update" is a
        design decision.

        I like this as find_bin, since a classifier's job should be to classify
        the data given to it using the rules estimated from the `_classify()`
        function.
        """
        return self.find_bin(*args)

    def get_tss(self):
        """
        Total sum of squares around class means

        Returns sum of squares over all class means
        """
        tss = 0
        for class_def in self.classes:
            if len(class_def) > 0:
                yc = self.y[class_def]
                css = yc - yc.mean()
                css *= css
                tss += sum(css)
        return tss

    def _set_bins(self):
        pass

    def get_adcm(self):
        """
        Absolute deviation around class median (ADCM).

        Calculates the absolute deviations of each observation about its class
        median as a measure of fit for the classification method.

        Returns sum of ADCM over all classes
        """
        adcm = 0
        for class_def in self.classes:
            if len(class_def) > 0:
                yc = self.y[class_def]
                yc_med = np.median(yc)
                ycd = np.abs(yc - yc_med)
                adcm += sum(ycd)
        return adcm

    def get_gadf(self):
        """
        Goodness of absolute deviation of fit
        """
        adam = (np.abs(self.y - np.median(self.y))).sum()
        gadf = 1 - self.adcm / adam
        return gadf

    def _table_string(self, width=12, decimal=3):
        fmt = ".%df" % decimal
        fmt = "%" + fmt
        largest = max([len(fmt % i) for i in self.bins])
        width = largest
        fmt = "%d.%df" % (width, decimal)
        fmt = "%" + fmt
        h1 = "Lower"
        h1 = h1.center(largest)
        h2 = " "
        h2 = h2.center(10)
        h3 = "Upper"
        h3 = h3.center(largest + 1)

        largest = "%d" % max(self.counts)
        largest = len(largest) + 15
        h4 = "Count"

        h4 = h4.rjust(largest)
        table = []
        header = h1 + h2 + h3 + h4
        table.append(header)
        table.append("=" * len(header))

        for i, up in enumerate(self.bins):
            if i == 0:
                left = " " * width
                left += "   x[i] <= "
            else:
                left = fmt % self.bins[i - 1]
                left += " < x[i] <= "
            right = fmt % self.bins[i]
            row = left + right
            cnt = "%d" % self.counts[i]
            cnt = cnt.rjust(largest)
            row += cnt
            table.append(row)
        name = self.name
        top = name.center(len(row))
        table.insert(0, top)
        table.insert(1, " ")
        table = "\n".join(table)
        return table

    def find_bin(self, x):
        """
        Sort input or inputs according to the current bin estimate

        Parameters
        ----------
        x       :   array or numeric
                    a value or array of values to fit within the estimated
                    bins

        Returns
        -------
        a bin index or array of bin indices that classify the input into one of
        the classifiers' bins.

        Note that this differs from similar functionality in
        numpy.digitize(x, classi.bins, right=True).

        This will always provide the closest bin, so data "outside" the classifier,
        above and below the max/min breaks, will be classified into the nearest bin.

        numpy.digitize returns k+1 for data greater than the greatest bin, but retains 0
        for data below the lowest bin.
        """
        x = np.asarray(x).flatten()
        right = np.digitize(x, self.bins, right=True)
        if right.max() == len(self.bins):
            right[right == len(self.bins)] = len(self.bins) - 1
        return right


class HeadTail_Breaks(Map_Classifier):
    """
    Head/tail Breaks Map Classification for Heavy-tailed Distributions

    Parameters
    ----------
    y       : array
              (n,1), values to classify

    Attributes
    ----------
    yb      : array
              (n,1), bin ids for observations,
    bins    : array
              (k,1), the upper bounds of each class
    k       : int
              the number of classes
    counts  : array
              (k,1), the number of observations falling in each class

    Examples
    --------
    >>> import numpy as np
    >>> import mapclassify as mc
    >>> np.random.seed(10)
    >>> cal = mc.load_example()
    >>> htb = mc.HeadTail_Breaks(cal)
    >>> htb.k
    3
    >>> htb.counts
    array([50,  7,  1])
    >>> htb.bins
    array([ 125.92810345,  811.26      , 4111.45      ])
    >>> np.random.seed(123456)
    >>> x = np.random.lognormal(3, 1, 1000)
    >>> htb = mc.HeadTail_Breaks(x)
    >>> htb.bins
    array([ 32.26204423,  72.50205622, 128.07150107, 190.2899093 ,
           264.82847377, 457.88157946, 576.76046949])
    >>> htb.counts
    array([695, 209,  62,  22,  10,   1,   1])

    Notes
    -----
    Head/tail Breaks is a relatively new classification method developed
    for data with a heavy-tailed distribution.

    Implementation based on contributions by Alessandra Sozzi <alessandra.sozzi@gmail.com>.

    For theoretical details see :cite:`Jiang_2013`.

    """

    def __init__(self, y):
        Map_Classifier.__init__(self, y)
        self.name = 'HeadTail_Breaks'

    def _set_bins(self):

        x = self.y.copy()
        bins = []
        bins = headTail_breaks(x, bins)
        self.bins = np.array(bins)
        self.k = len(self.bins)


class Equal_Interval(Map_Classifier):
    """
    Equal Interval Classification

    Parameters
    ----------
    y : array
        (n,1), values to classify
    k : int
        number of classes required

    Attributes
    ----------
    yb      : array
              (n,1), bin ids for observations,
              each value is the id of the class the observation belongs to
              yb[i] = j  for j>=1  if bins[j-1] < y[i] <= bins[j], yb[i] = 0
              otherwise
    bins    : array
              (k,1), the upper bounds of each class
    k       : int
              the number of classes
    counts  : array
              (k,1), the number of observations falling in each class

    Examples
    --------
    >>> import mapclassify as mc
    >>> cal = mc.load_example()
    >>> ei = mc.Equal_Interval(cal, k = 5)
    >>> ei.k
    5
    >>> ei.counts
    array([57,  0,  0,  0,  1])
    >>> ei.bins
    array([ 822.394, 1644.658, 2466.922, 3289.186, 4111.45 ])

    Notes
    -----
    Intervals defined to have equal width:

    .. math::

        bins_j = min(y)+w*(j+1)

    with :math:`w=\\frac{max(y)-min(j)}{k}`
    """

    def __init__(self, y, k=K):
        """
        see class docstring

        """

        self.k = k
        Map_Classifier.__init__(self, y)
        self.name = 'Equal Interval'

    def _set_bins(self):
        y = self.y
        k = self.k
        max_y = max(y)
        min_y = min(y)
        rg = max_y - min_y
        width = rg * 1. / k
        cuts = np.arange(min_y + width, max_y + width, width)
        if len(cuts) > self.k:  # handle overshooting
            cuts = cuts[0:k]
        cuts[-1] = max_y
        bins = cuts.copy()
        self.bins = bins


class Percentiles(Map_Classifier):
    """
    Percentiles Map Classification

    Parameters
    ----------
    y    : array
           attribute to classify
    pct  : array
           percentiles default=[1,10,50,90,99,100]

    Attributes
    ----------
    yb     : array
             bin ids for observations (numpy array n x 1)
    bins   : array
             the upper bounds of each class (numpy array k x 1)
    k      : int
             the number of classes
    counts : int
             the number of observations falling in each class
             (numpy array k x 1)

    Examples
    --------
    >>> import mapclassify as mc
    >>> cal = mc.load_example()
    >>> p = mc.Percentiles(cal)
    >>> p.bins
    array([1.357000e-01, 5.530000e-01, 9.365000e+00, 2.139140e+02,
           2.179948e+03, 4.111450e+03])
    >>> p.counts
    array([ 1,  5, 23, 23,  5,  1])
    >>> p2 = mc.Percentiles(cal, pct = [50, 100])
    >>> p2.bins
    array([   9.365, 4111.45 ])
    >>> p2.counts
    array([29, 29])
    >>> p2.k
    2
    """

    def __init__(self, y, pct=[1, 10, 50, 90, 99, 100]):
        self.pct = pct
        Map_Classifier.__init__(self, y)
        self.name = 'Percentiles'

    def _set_bins(self):
        y = self.y
        pct = self.pct
        self.bins = np.array([stats.scoreatpercentile(y, p) for p in pct])
        self.k = len(self.bins)

    def update(self, y=None, inplace=False, **kwargs):
        """
        Add data or change classification parameters.

        Parameters
        ----------
        y   :   array
                    (n,1) array of data to classify
        inplace :   bool
                    whether to conduct the update in place or to return a copy
                    estimated from the additional specifications.

        Additional parameters provided in **kwargs are passed to the init
        function of the class. For documentation, check the class constructor.
        """
        kwargs.update({'pct': kwargs.pop('pct', self.pct)})
        if inplace:
            self._update(y, **kwargs)
        else:
            new = copy.deepcopy(self)
            new._update(y, **kwargs)
            return new


class Box_Plot(Map_Classifier):
    """
    Box_Plot Map Classification

    Parameters
    ----------
    y     : array
            attribute to classify
    hinge : float
            multiplier for IQR

    Attributes
    ----------
    yb : array
        (n,1), bin ids for observations
    bins : array
          (n,1), the upper bounds of each class  (monotonic)
    k : int
        the number of classes
    counts : array
             (k,1), the number of observations falling in each class
    low_outlier_ids : array
        indices of observations that are low outliers
    high_outlier_ids : array
        indices of observations that are high outliers

    Notes
    -----

    The bins are set as follows::

        bins[0] = q[0]-hinge*IQR
        bins[1] = q[0]
        bins[2] = q[1]
        bins[3] = q[2]
        bins[4] = q[2]+hinge*IQR
        bins[5] = inf  (see Notes)

    where q is an array of the first three quartiles of y and
    IQR=q[2]-q[0]

    If q[2]+hinge*IQR > max(y) there will only be 5 classes and no high
    outliers, otherwise, there will be 6 classes and at least one high
    outlier.

    Examples
    --------
    >>> import mapclassify as mc
    >>> cal = mc.load_example()
    >>> bp = mc.Box_Plot(cal)
    >>> bp.bins
    array([-5.287625e+01,  2.567500e+00,  9.365000e+00,  3.953000e+01,
            9.497375e+01,  4.111450e+03])
    >>> bp.counts
    array([ 0, 15, 14, 14,  6,  9])
    >>> bp.high_outlier_ids
    array([ 0,  6, 18, 29, 33, 36, 37, 40, 42])
    >>> cal[bp.high_outlier_ids].values
    array([ 329.92,  181.27,  370.5 ,  722.85,  192.05,  110.74, 4111.45,
            317.11,  264.93])
    >>> bx = mc.Box_Plot(np.arange(100))
    >>> bx.bins
    array([-49.5 ,  24.75,  49.5 ,  74.25, 148.5 ])

    """

    def __init__(self, y, hinge=1.5):
        """
        Parameters
        ----------
        y : array (n,1)
            attribute to classify
        hinge : float
            multiple of inter-quartile range (default=1.5)
        """
        self.hinge = hinge
        Map_Classifier.__init__(self, y)
        self.name = 'Box Plot'

    def _set_bins(self):
        y = self.y
        pct = [25, 50, 75, 100]
        bins = [stats.scoreatpercentile(y, p) for p in pct]
        iqr = bins[-2] - bins[0]
        self.iqr = iqr
        pivot = self.hinge * iqr
        left_fence = bins[0] - pivot
        right_fence = bins[-2] + pivot
        if right_fence < bins[-1]:
            bins.insert(-1, right_fence)
        else:
            bins[-1] = right_fence
        bins.insert(0, left_fence)
        self.bins = np.array(bins)
        self.k = len(bins)

    def _classify(self):
        Map_Classifier._classify(self)
        self.low_outlier_ids = np.nonzero(self.yb == 0)[0]
        self.high_outlier_ids = np.nonzero(self.yb == 5)[0]

    def update(self, y=None, inplace=False, **kwargs):
        """
        Add data or change classification parameters.

        Parameters
        ----------
        y       :   array
                        (n,1) array of data to classify
        inplace     :   bool
                        whether to conduct the update in place or to return a
                        copy estimated from the additional specifications.

        Additional parameters provided in **kwargs are passed to the init
        function of the class. For documentation, check the class constructor.
        """
        kwargs.update({'hinge': kwargs.pop('hinge', self.hinge)})
        if inplace:
            self._update(y, **kwargs)
        else:
            new = copy.deepcopy(self)
            new._update(y, **kwargs)
            return new


class Quantiles(Map_Classifier):
    """
    Quantile Map Classification

    Parameters
    ----------
    y : array
        (n,1), values to classify
    k : int
        number of classes required

    Attributes
    ----------
    yb      : array
              (n,1), bin ids for observations,
              each value is the id of the class the observation belongs to
              yb[i] = j  for j>=1  if bins[j-1] < y[i] <= bins[j], yb[i] = 0
              otherwise
    bins    : array
              (k,1), the upper bounds of each class
    k       : int
              the number of classes
    counts  : array
              (k,1), the number of observations falling in each class


    Examples
    --------
    >>> import mapclassify as mc
    >>> cal = mc.load_example()
    >>> q = mc.Quantiles(cal, k = 5)
    >>> q.bins
    array([1.46400e+00, 5.79800e+00, 1.32780e+01, 5.46160e+01, 4.11145e+03])
    >>> q.counts
    array([12, 11, 12, 11, 12])
    """

    def __init__(self, y, k=K):
        self.k = k
        Map_Classifier.__init__(self, y)
        self.name = 'Quantiles'

    def _set_bins(self):
        y = self.y
        k = self.k
        self.bins = quantile(y, k=k)


class Std_Mean(Map_Classifier):
    """
    Standard Deviation and Mean Map Classification

    Parameters
    ----------
    y         : array
                (n,1), values to classify
    multiples : array
                the multiples of the standard deviation to add/subtract from
                the sample mean to define the bins, default=[-2,-1,1,2]

    Attributes
    ----------

    yb      : array
              (n,1), bin ids for observations,
    bins    : array
              (k,1), the upper bounds of each class
    k       : int
              the number of classes
    counts  : array
              (k,1), the number of observations falling in each class

    Examples
    --------
    >>> import mapclassify as mc
    >>> cal = mc.load_example()
    >>> st = mc.Std_Mean(cal)
    >>> st.k
    5
    >>> st.bins
    array([-967.36235382, -420.71712519,  672.57333208, 1219.21856072,
           4111.45      ])
    >>> st.counts
    array([ 0,  0, 56,  1,  1])
    >>>
    >>> st3 = mc.Std_Mean(cal, multiples = [-3, -1.5, 1.5, 3])
    >>> st3.bins
    array([-1514.00758246,  -694.03973951,   945.8959464 ,  1765.86378936,
            4111.45      ])
    >>> st3.counts
    array([ 0,  0, 57,  0,  1])

    """

    def __init__(self, y, multiples=[-2, -1, 1, 2]):
        self.multiples = multiples
        Map_Classifier.__init__(self, y)
        self.name = 'Std_Mean'

    def _set_bins(self):
        y = self.y
        s = y.std(ddof=1)
        m = y.mean()
        cuts = [m + s * w for w in self.multiples]
        y_max = y.max()
        if cuts[-1] < y_max:
            cuts.append(y_max)
        self.bins = np.array(cuts)
        self.k = len(cuts)

    def update(self, y=None, inplace=False, **kwargs):
        """
        Add data or change classification parameters.

        Parameters
        ----------
        y   :   array
                    (n,1) array of data to classify
        inplace :   bool
                    whether to conduct the update in place or to return a copy
                    estimated from the additional specifications.

        Additional parameters provided in **kwargs are passed to the init
        function of the class. For documentation, check the class constructor.
        """
        kwargs.update({'multiples': kwargs.pop('multiples', self.multiples)})
        if inplace:
            self._update(y, **kwargs)
        else:
            new = copy.deepcopy(self)
            new._update(y, **kwargs)
            return new


class Maximum_Breaks(Map_Classifier):
    """
    Maximum Breaks Map Classification

    Parameters
    ----------
    y  : array
         (n, 1), values to classify

    k  : int
         number of classes required

    mindiff : float
              The minimum difference between class breaks

    Attributes
    ----------
    yb : array
         (n, 1), bin ids for observations
    bins : array
           (k, 1), the upper bounds of each class
    k    : int
           the number of classes
    counts : array
             (k, 1), the number of observations falling in each class (numpy
             array k x 1)

    Examples
    --------
    >>> import mapclassify as mc
    >>> cal = mc.load_example()
    >>> mb = mc.Maximum_Breaks(cal, k = 5)
    >>> mb.k
    5
    >>> mb.bins
    array([ 146.005,  228.49 ,  546.675, 2417.15 , 4111.45 ])
    >>> mb.counts
    array([50,  2,  4,  1,  1])

    """

    def __init__(self, y, k=5, mindiff=0):
        self.k = k
        self.mindiff = mindiff
        Map_Classifier.__init__(self, y)
        self.name = 'Maximum_Breaks'

    def _set_bins(self):
        xs = self.y.copy()
        k = self.k
        xs.sort()
        min_diff = self.mindiff
        d = xs[1:] - xs[:-1]
        diffs = d[np.nonzero(d > min_diff)]
        diffs = sp.unique(diffs)
        k1 = k - 1
        if len(diffs) > k1:
            diffs = diffs[-k1:]
        mp = []
        self.cids = []
        for diff in diffs:
            ids = np.nonzero(d == diff)
            for id in ids:
                self.cids.append(id[0])
                cp = ((xs[id] + xs[id + 1]) / 2.)
                mp.append(cp[0])
        mp.append(xs[-1])
        mp.sort()
        self.bins = np.array(mp)

    def update(self, y=None, inplace=False, **kwargs):
        """
        Add data or change classification parameters.

        Parameters
        ----------
        y   :   array
                    (n,1) array of data to classify
        inplace :   bool
                    whether to conduct the update in place or to return a copy
                    estimated from the additional specifications.

        Additional parameters provided in **kwargs are passed to the init
        function of the class. For documentation, check the class constructor.
        """
        kwargs.update({'k': kwargs.pop('k', self.k)})
        kwargs.update({'mindiff': kwargs.pop('mindiff', self.mindiff)})
        if inplace:
            self._update(y, **kwargs)
        else:
            new = copy.deepcopy(self)
            new._update(y, **kwargs)
            return new


class Natural_Breaks(Map_Classifier):
    """
    Natural Breaks Map Classification

    Parameters
    ----------
    y       : array
              (n,1), values to classify
    k       : int
              number of classes required
    initial : int
              number of initial solutions to generate, (default=1)

    Attributes
    ----------

    yb      : array
              (n,1), bin ids for observations,
    bins    : array
              (k,1), the upper bounds of each class
    k       : int
              the number of classes
    counts  : array
              (k,1), the number of observations falling in each class

    Examples
    --------
    >>> import numpy as np
    >>> import mapclassify as mc
    >>> np.random.seed(123456)
    >>> cal = mc.load_example()
    >>> nb = mc.Natural_Breaks(cal, k=5)
    >>> nb.k
    5
    >>> nb.counts
    array([41,  9,  6,  1,  1])
    >>> nb.bins
    array([  29.82,  110.74,  370.5 ,  722.85, 4111.45])
    >>> x = np.array([1] * 50)
    >>> x[-1] = 20
    >>> nb = mc.Natural_Breaks(x, k = 5, initial = 0)

    Warning: Not enough unique values in array to form k classes
    Warning: setting k to 2

    >>> nb.bins
    array([ 1, 20])
    >>> nb.counts
    array([49,  1])

    Notes
    -----
    There is a tradeoff here between speed and consistency of the
    classification. If you want more speed, set initial to a smaller value (1
    would result in the best speed), if you want more consistent classes in
    multiple runs of Natural_Breaks on the same data, set initial to a higher
    value.


    """

    def __init__(self, y, k=K, initial=1):
        self.k = k
        self.initial = initial
        Map_Classifier.__init__(self, y)
        self.name = 'Natural_Breaks'

    def _set_bins(self):

        x = self.y.copy()
        k = self.k
        values = np.array(x)
        uv = np.unique(values)
        uvk = len(uv)
        if uvk < k:
            ms = 'Warning: Not enough unique values in array to form k classes'
            Warn(ms, UserWarning)
            Warn("Warning: setting k to %d" % uvk, UserWarning)
            k = uvk
            uv.sort()
            # we set the bins equal to the sorted unique values and ramp k
            # downwards. no need to call kmeans.
            self.bins = uv
            self.k = k
        else:
            # find an initial solution and then try to find an improvement
            res0 = natural_breaks(x, k)
            fit = res0[2]
            if self.initial > 1:
                for i in range(self.initial-1):
                    seed = np.random.random_integers(SEEDRANGE)
                    res = natural_breaks(x, k, random_state=seed)
                    fit_i = res[2]
                    if fit_i < fit:
                        res0 = res
            self.bins = np.array(res0[-1])
            self.k = len(self.bins)

    def update(self, y=None, inplace=False, **kwargs):
        """
        Add data or change classification parameters.

        Parameters
        ----------
        y           :   array
                        (n,1) array of data to classify
        inplace     :   bool
                        whether to conduct the update in place or to return a
                        copy estimated from the additional specifications.

        Additional parameters provided in **kwargs are passed to the init
        function of the class. For documentation, check the class constructor.
        """
        kwargs.update({'k': kwargs.pop('k', self.k)})
        kwargs.update({'initial': kwargs.pop('initial', self.initial)})
        if inplace:
            self._update(y, **kwargs)
        else:
            new = copy.deepcopy(self)
            new._update(y, **kwargs)
            return new


class Fisher_Jenks(Map_Classifier):
    """
    Fisher Jenks optimal classifier - mean based

    Parameters
    ----------
    y : array
        (n,1), values to classify
    k : int
        number of classes required

    Attributes
    ----------
    yb      : array
              (n,1), bin ids for observations
    bins    : array
              (k,1), the upper bounds of each class
    k       : int
              the number of classes
    counts  : array
              (k,1), the number of observations falling in each class

    Examples
    --------
    >>> import mapclassify as mc
    >>> cal = mc.load_example()
    >>> fj = mc.Fisher_Jenks(cal)
    >>> fj.adcm
    799.24
    >>> fj.bins
    array([  75.29,  192.05,  370.5 ,  722.85, 4111.45])
    >>> fj.counts
    array([49,  3,  4,  1,  1])
    >>>
    """

    def __init__(self, y, k=K):

        nu = len(np.unique(y))
        if nu < k:
            raise ValueError("Fewer unique values than specified classes.")
        self.k = k
        Map_Classifier.__init__(self, y)
        self.name = "Fisher_Jenks"

    def _set_bins(self):
        x = self.y.copy()
        self.bins = np.array(_fisher_jenks_means(x, classes=self.k)[1:])


class Fisher_Jenks_Sampled(Map_Classifier):
    """
    Fisher Jenks optimal classifier - mean based using random sample

    Parameters
    ----------
    y      : array
             (n,1), values to classify
    k      : int
             number of classes required
    pct    : float
             The percentage of n that should form the sample
             If pct is specified such that n*pct > 1000, then
             pct = 1000./n, unless truncate is False
    truncate : boolean
               truncate pct in cases where pct * n > 1000., (Default True)

    Attributes
    ----------
    yb      : array
              (n,1), bin ids for observations
    bins    : array
              (k,1), the upper bounds of each class
    k       : int
              the number of classes
    counts  : array
              (k,1), the number of observations falling in each class

    Examples
    --------

    (Turned off due to timing being different across hardware)


    For theoretical details see :cite:`Rey_2016`.

    """

    def __init__(self, y, k=K, pct=0.10, truncate=True):
        self.k = k
        n = y.size

        if (pct * n > 1000) and truncate:
            pct = 1000. / n
        ids = np.random.random_integers(0, n - 1, int(n * pct))
        yr = y[ids]
        yr[-1] = max(y)  # make sure we have the upper bound
        yr[0] = min(y)  # make sure we have the min
        self.original_y = y
        self.pct = pct
        self._truncated = truncate
        self.yr = yr
        self.yr_n = yr.size
        Map_Classifier.__init__(self, yr)
        self.yb, self.counts = bin1d(y, self.bins)
        self.name = "Fisher_Jenks_Sampled"
        self.y = y
        self._summary()  # have to recalculate summary stats

    def _set_bins(self):
        fj = Fisher_Jenks(self.y, self.k)
        self.bins = fj.bins

    def update(self, y=None, inplace=False, **kwargs):
        """
        Add data or change classification parameters.

        Parameters
        ----------
        y           :   array
                        (n,1) array of data to classify
        inplace     :   bool
                        whether to conduct the update in place or to return a
                        copy estimated from the additional specifications.

        Additional parameters provided in **kwargs are passed to the init
        function of the class. For documentation, check the class constructor.
        """
        kwargs.update({'k': kwargs.pop('k', self.k)})
        kwargs.update({'pct': kwargs.pop('pct', self.pct)})
        kwargs.update({'truncate': kwargs.pop('truncate', self._truncated)})
        if inplace:
            self._update(y, **kwargs)
        else:
            new = copy.deepcopy(self)
            new._update(y, **kwargs)
            return new


class Jenks_Caspall(Map_Classifier):
    """
    Jenks Caspall  Map Classification

    Parameters
    ----------
    y : array
        (n,1), values to classify
    k : int
        number of classes required

    Attributes
    ----------

    yb      : array
              (n,1), bin ids for observations,
    bins    : array
              (k,1), the upper bounds of each class
    k       : int
              the number of classes
    counts  : array
              (k,1), the number of observations falling in each class


    Examples
    --------
    >>> import mapclassify as mc
    >>> cal = mc.load_example()
    >>> jc = mc.Jenks_Caspall(cal, k = 5)
    >>> jc.bins
    array([1.81000e+00, 7.60000e+00, 2.98200e+01, 1.81270e+02, 4.11145e+03])
    >>> jc.counts
    array([14, 13, 14, 10,  7])

    """

    def __init__(self, y, k=K):
        self.k = k
        Map_Classifier.__init__(self, y)
        self.name = "Jenks_Caspall"

    def _set_bins(self):
        x = self.y.copy()
        k = self.k
        # start with quantiles
        q = quantile(x, k)
        solving = True
        xb, cnts = bin1d(x, q)
        # class means
        if x.ndim == 1:
            x.shape = (x.size, 1)
        n, k = x.shape
        xm = [np.median(x[xb == i]) for i in np.unique(xb)]
        xb0 = xb.copy()
        q = xm
        it = 0
        rk = list(range(self.k))
        while solving:
            xb = np.zeros(xb0.shape, int)
            d = abs(x - q)
            xb = d.argmin(axis=1)
            if (xb0 == xb).all():
                solving = False
            else:
                xb0 = xb
            it += 1
            q = np.array([np.median(x[xb == i]) for i in rk])
        cuts = np.array([max(x[xb == i]) for i in sp.unique(xb)])
        cuts.shape = (len(cuts), )
        self.bins = cuts
        self.iterations = it


class Jenks_Caspall_Sampled(Map_Classifier):
    """
    Jenks Caspall Map Classification using a random sample

    Parameters
    ----------

    y       : array
              (n,1), values to classify
    k       : int
              number of classes required
    pct     : float
              The percentage of n that should form the sample
              If pct is specified such that n*pct > 1000, then pct = 1000./n

    Attributes
    ----------

    yb      : array
              (n,1), bin ids for observations,
    bins    : array
              (k,1), the upper bounds of each class
    k       : int
              the number of classes
    counts  : array
              (k,1), the number of observations falling in each class


    Examples
    --------
    >>> import mapclassify as mc
    >>> cal = mc.load_example()
    >>> x = np.random.random(100000)
    >>> jc = mc.Jenks_Caspall(x)
    >>> jcs = mc.Jenks_Caspall_Sampled(x)
    >>> jc.bins
    array([0.1988721 , 0.39624334, 0.59441487, 0.79624357, 0.99999251])
    >>> jcs.bins
    array([0.20998558, 0.42112792, 0.62752937, 0.80543819, 0.99999251])
    >>> jc.counts
    array([19943, 19510, 19547, 20297, 20703])
    >>> jcs.counts
    array([21039, 20908, 20425, 17813, 19815])

    # not for testing since we get different times on different hardware
    # just included for documentation of likely speed gains
    #>>> t1 = time.time(); jc = Jenks_Caspall(x); t2 = time.time()
    #>>> t1s = time.time(); jcs = Jenks_Caspall_Sampled(x); t2s = time.time()
    #>>> t2 - t1; t2s - t1s
    #1.8292930126190186
    #0.061631917953491211

    Notes
    -----
    This is intended for large n problems. The logic is to apply
    Jenks_Caspall to a random subset of the y space and then bin the
    complete vector y on the bins obtained from the subset. This would
    trade off some "accuracy" for a gain in speed.

    """

    def __init__(self, y, k=K, pct=0.10):
        self.k = k
        n = y.size
        if pct * n > 1000:
            pct = 1000. / n
        ids = np.random.random_integers(0, n - 1, int(n * pct))
        yr = y[ids]
        yr[0] = max(y)  # make sure we have the upper bound
        self.original_y = y
        self.pct = pct
        self.yr = yr
        self.yr_n = yr.size
        Map_Classifier.__init__(self, yr)
        self.yb, self.counts = bin1d(y, self.bins)
        self.name = "Jenks_Caspall_Sampled"
        self.y = y
        self._summary()  # have to recalculate summary stats

    def _set_bins(self):
        jc = Jenks_Caspall(self.y, self.k)
        self.bins = jc.bins
        self.iterations = jc.iterations

    def update(self, y=None, inplace=False, **kwargs):
        """
        Add data or change classification parameters.

        Parameters
        ----------
        y           :   array
                        (n,1) array of data to classify
        inplace     :   bool
                        whether to conduct the update in place or to return a
                        copy estimated from the additional specifications.

        Additional parameters provided in **kwargs are passed to the init
        function of the class. For documentation, check the class constructor.
        """
        kwargs.update({'k': kwargs.pop('k', self.k)})
        kwargs.update({'pct': kwargs.pop('pct', self.pct)})
        if inplace:
            self._update(y, **kwargs)
        else:
            new = copy.deepcopy(self)
            new._update(y, **kwargs)
            return new


class Jenks_Caspall_Forced(Map_Classifier):
    """
    Jenks Caspall  Map Classification with forced movements

    Parameters
    ----------
    y : array
        (n,1), values to classify
    k : int
        number of classes required

    Attributes
    ----------
    yb      : array
              (n,1), bin ids for observations
    bins    : array
              (k,1), the upper bounds of each class
    k       : int
              the number of classes
    counts  : array
              (k,1), the number of observations falling in each class


    Examples
    --------
    >>> import mapclassify as mc
    >>> cal = mc.load_example()
    >>> jcf = mc.Jenks_Caspall_Forced(cal, k = 5)
    >>> jcf.k
    5
    >>> jcf.bins
    array([[1.34000e+00],
           [5.90000e+00],
           [1.67000e+01],
           [5.06500e+01],
           [4.11145e+03]])
    >>> jcf.counts
    array([12, 12, 13,  9, 12])
    >>> jcf4 = mc.Jenks_Caspall_Forced(cal, k = 4)
    >>> jcf4.k
    4
    >>> jcf4.bins
    array([[2.51000e+00],
           [8.70000e+00],
           [3.66800e+01],
           [4.11145e+03]])
    >>> jcf4.counts
    array([15, 14, 14, 15])
    """

    def __init__(self, y, k=K):
        self.k = k
        Map_Classifier.__init__(self, y)
        self.name = "Jenks_Caspall_Forced"

    def _set_bins(self):
        x = self.y.copy()
        k = self.k
        q = quantile(x, k)
        solving = True
        xb, cnt = bin1d(x, q)
        # class means
        if x.ndim == 1:
            x.shape = (x.size, 1)
        n, tmp = x.shape
        xm = [x[xb == i].mean() for i in np.unique(xb)]
        q = xm
        xbar = np.array([xm[xbi] for xbi in xb])
        xbar.shape = (n, 1)
        ss = x - xbar
        ss *= ss
        ss = sum(ss)
        down_moves = up_moves = 0
        solving = True
        it = 0
        while solving:
            # try upward moves first
            moving_up = True
            while moving_up:
                class_ids = sp.unique(xb)
                nk = [sum(xb == j) for j in class_ids]
                candidates = nk[:-1]
                i = 0
                up_moves = 0
                while candidates:
                    nki = candidates.pop(0)
                    if nki > 1:
                        ids = np.nonzero(xb == class_ids[i])
                        mover = max(ids[0])
                        tmp = xb.copy()
                        tmp[mover] = xb[mover] + 1
                        tm = [x[tmp == j].mean() for j in sp.unique(tmp)]
                        txbar = np.array([tm[xbi] for xbi in tmp])
                        txbar.shape = (n, 1)
                        tss = x - txbar
                        tss *= tss
                        tss = sum(tss)
                        if tss < ss:
                            xb = tmp
                            ss = tss
                            candidates = []
                            up_moves += 1
                    i += 1
                if not up_moves:
                    moving_up = False
            moving_down = True
            while moving_down:
                class_ids = sp.unique(xb)
                nk = [sum(xb == j) for j in class_ids]
                candidates = nk[1:]
                i = 1
                down_moves = 0
                while candidates:
                    nki = candidates.pop(0)
                    if nki > 1:
                        ids = np.nonzero(xb == class_ids[i])
                        mover = min(ids[0])
                        mover_class = xb[mover]
                        target_class = mover_class - 1
                        tmp = xb.copy()
                        tmp[mover] = target_class
                        tm = [x[tmp == j].mean() for j in sp.unique(tmp)]
                        txbar = np.array([tm[xbi] for xbi in tmp])
                        txbar.shape = (n, 1)
                        tss = x - txbar
                        tss *= tss
                        tss = sum(tss)
                        if tss < ss:
                            xb = tmp
                            ss = tss
                            candidates = []
                            down_moves += 1
                    i += 1
                if not down_moves:
                    moving_down = False
            if not up_moves and not down_moves:
                solving = False
            it += 1
        cuts = [max(x[xb == c]) for c in sp.unique(xb)]
        self.bins = np.array(cuts)
        self.iterations = it


class User_Defined(Map_Classifier):
    """
    User Specified Binning

    Parameters
    ----------
    y    : array
           (n,1), values to classify
    bins : array
           (k,1), upper bounds of classes (have to be monotically increasing)

    Attributes
    ----------
    yb      : array
              (n,1), bin ids for observations,
    bins    : array
              (k,1), the upper bounds of each class
    k       : int
              the number of classes
    counts  : array
              (k,1), the number of observations falling in each class


    Examples
    --------
    >>> import mapclassify as mc
    >>> cal = mc.load_example()
    >>> bins = [20, max(cal)]
    >>> bins
    [20, 4111.45]
    >>> ud = mc.User_Defined(cal, bins)
    >>> ud.bins
    array([  20.  , 4111.45])
    >>> ud.counts
    array([37, 21])
    >>> bins = [20, 30]
    >>> ud = mc.User_Defined(cal, bins)
    >>> ud.bins
    array([  20.  ,   30.  , 4111.45])
    >>> ud.counts
    array([37,  4, 17])

    Notes
    -----
    If upper bound of user bins does not exceed max(y) we append an
    additional bin.

    """

    def __init__(self, y, bins):
        if bins[-1] < max(y):
            bins.append(max(y))
        self.k = len(bins)
        self.bins = np.array(bins)
        self.y = y
        Map_Classifier.__init__(self, y)
        self.name = 'User Defined'

    def _set_bins(self):
        pass

    def _update(self, y=None, bins=None):
        if y is not None:
            if hasattr(y, 'values'):
                y = y.values
            y = np.append(y.flatten(), self.y)
        else:
            y = self.y
        if bins is None:
            bins = self.bins
        self.__init__(y, bins)

    def update(self, y=None, inplace=False, **kwargs):
        """
        Add data or change classification parameters.

        Parameters
        ----------
        y           :   array
                        (n,1) array of data to classify
        inplace     :   bool
                        whether to conduct the update in place or to return a
                        copy estimated from the additional specifications.

        Additional parameters provided in **kwargs are passed to the init
        function of the class. For documentation, check the class constructor.
        """
        bins = kwargs.pop('bins', self.bins)
        if inplace:
            self._update(y=y, bins=bins, **kwargs)
        else:
            new = copy.deepcopy(self)
            new._update(y, bins, **kwargs)
            return new


class Max_P_Classifier(Map_Classifier):
    """
    Max_P Map Classification

    Based on Max_p regionalization algorithm

    Parameters
    ----------
    y       : array
              (n,1), values to classify
    k       : int
              number of classes required
    initial : int
              number of initial solutions to use prior to swapping

    Attributes
    ----------

    yb      : array
              (n,1), bin ids for observations,
    bins    : array
              (k,1), the upper bounds of each class
    k       : int
              the number of classes
    counts  : array
              (k,1), the number of observations falling in each class

    Examples
    --------
    >>> import mapclassify as mc
    >>> cal = mc.load_example()
    >>> mp = mc.Max_P_Classifier(cal)
    >>> mp.bins
    array([   8.7 ,   20.47,   36.68,  110.74, 4111.45])
    >>> mp.counts
    array([29,  9,  5,  7,  8])

    """

    def __init__(self, y, k=K, initial=1000):
        self.k = k
        self.initial = initial
        Map_Classifier.__init__(self, y)
        self.name = "Max_P"

    def _set_bins(self):
        x = self.y.copy()
        k = self.k
        q = quantile(x, k)
        if x.ndim == 1:
            x.shape = (x.size, 1)
        n, tmp = x.shape
        x.sort(axis=0)
        # find best of initial solutions
        solution = 0
        best_tss = x.var() * x.shape[0]
        tss_all = np.zeros((self.initial, 1))
        while solution < self.initial:
            remaining = list(range(n))
            seeds = [
                np.nonzero(di == min(di))[0][0]
                for di in [np.abs(x - qi) for qi in q]
            ]
            rseeds = np.random.permutation(list(range(k))).tolist()
            [remaining.remove(seed) for seed in seeds]
            self.classes = classes = []
            [classes.append([seed]) for seed in seeds]
            while rseeds:
                seed_id = rseeds.pop()
                current = classes[seed_id]
                growing = True
                while growing:
                    current = classes[seed_id]
                    low = current[0]
                    high = current[-1]
                    left = low - 1
                    right = high + 1
                    move_made = False
                    if left in remaining:
                        current.insert(0, left)
                        remaining.remove(left)
                        move_made = True
                    if right in remaining:
                        current.append(right)
                        remaining.remove(right)
                        move_made = True
                    if move_made:
                        classes[seed_id] = current
                    else:
                        growing = False
            tss = _fit(self.y, classes)
            tss_all[solution] = tss
            if tss < best_tss:
                best_solution = classes
                best_it = solution
                best_tss = tss
            solution += 1
        classes = best_solution
        self.best_it = best_it
        self.tss = best_tss
        self.a2c = a2c = {}
        self.tss_all = tss_all
        for r, cl in enumerate(classes):
            for a in cl:
                a2c[a] = r
        swapping = True
        while swapping:
            rseeds = np.random.permutation(list(range(k))).tolist()
            total_moves = 0
            while rseeds:
                id = rseeds.pop()
                growing = True
                total_moves = 0
                while growing:
                    target = classes[id]
                    left = target[0] - 1
                    right = target[-1] + 1
                    n_moves = 0
                    if left in a2c:
                        left_class = classes[a2c[left]]
                        if len(left_class) > 1:
                            a = left_class[-1]
                            if self._swap(left_class, target, a):
                                target.insert(0, a)
                                left_class.remove(a)
                                a2c[a] = id
                                n_moves += 1
                    if right in a2c:
                        right_class = classes[a2c[right]]
                        if len(right_class) > 1:
                            a = right_class[0]
                            if self._swap(right_class, target, a):
                                target.append(a)
                                right_class.remove(a)
                                n_moves += 1
                                a2c[a] = id
                    if not n_moves:
                        growing = False
                total_moves += n_moves
            if not total_moves:
                swapping = False
        xs = self.y.copy()
        xs.sort()
        self.bins = np.array([xs[cl][-1] for cl in classes])

    def _ss(self, class_def):
        """calculates sum of squares for a class"""
        yc = self.y[class_def]
        css = yc - yc.mean()
        css *= css
        return sum(css)

    def _swap(self, class1, class2, a):
        """evaluate cost of moving a from class1 to class2"""
        ss1 = self._ss(class1)
        ss2 = self._ss(class2)
        tss1 = ss1 + ss2
        class1c = copy.copy(class1)
        class2c = copy.copy(class2)
        class1c.remove(a)
        class2c.append(a)
        ss1 = self._ss(class1c)
        ss2 = self._ss(class2c)
        tss2 = ss1 + ss2
        if tss1 < tss2:
            return False
        else:
            return True

    def update(self, y=None, inplace=False, **kwargs):
        """
        Add data or change classification parameters.

        Parameters
        ----------
        y           :   array
                        (n,1) array of data to classify
        inplace     :   bool
                        whether to conduct the update in place or to return a
                        copy estimated from the additional specifications.

        Additional parameters provided in **kwargs are passed to the init
        function of the class. For documentation, check the class constructor.
        """
        kwargs.update({'initial': kwargs.pop('initial', self.initial)})
        if inplace:
            self._update(y, bins, **kwargs)
        else:
            new = copy.deepcopy(self)
            new._update(y, bins, **kwargs)
            return new


def _fit(y, classes):
    """Calculate the total sum of squares for a vector y classified into
    classes

    Parameters
    ----------
    y : array
        (n,1), variable to be classified

    classes : array
              (k,1), integer values denoting class membership

    """
    tss = 0
    for class_def in classes:
        yc = y[class_def]
        css = yc - yc.mean()
        css *= css
        tss += sum(css)
    return tss


kmethods = {}
kmethods["Quantiles"] = Quantiles
kmethods["Fisher_Jenks"] = Fisher_Jenks
kmethods['Natural_Breaks'] = Natural_Breaks
kmethods['Maximum_Breaks'] = Maximum_Breaks


def gadf(y, method="Quantiles", maxk=15, pct=0.8):
    """
    Evaluate the Goodness of Absolute Deviation Fit of a Classifier
    Finds the minimum value of k for which gadf>pct

    Parameters
    ----------

    y      : array
             (n, 1) values to be classified
    method : {'Quantiles, 'Fisher_Jenks', 'Maximum_Breaks', 'Natrual_Breaks'}
    maxk   : int
             maximum value of k to evaluate
    pct    : float
             The percentage of GADF to exceed

    Returns
    -------
    k : int
        number of classes
    cl : object
         instance of the classifier at k
    gadf : float
           goodness of absolute deviation fit

    Examples
    --------
    >>> import mapclassify as mc
    >>> cal = mc.load_example()
    >>> qgadf = mc.classifiers.gadf(cal)
    >>> qgadf[0]
    15
    >>> qgadf[-1]
    0.3740257590909283

    Quantiles fail to exceed 0.80 before 15 classes. If we lower the bar to
    0.2 we see quintiles as a result

    >>> qgadf2 = mc.classifiers.gadf(cal, pct = 0.2)
    >>> qgadf2[0]
    5
    >>> qgadf2[-1]
    0.21710231966462412
    >>>

    Notes
    -----

    The GADF is defined as:

        .. math::

            GADF = 1 - \sum_c \sum_{i \in c}
                   |y_i - y_{c,med}|  / \sum_i |y_i - y_{med}|

        where :math:`y_{med}` is the global median and :math:`y_{c,med}` is
        the median for class :math:`c`.

    See Also
    --------
    K_classifiers
    """

    y = np.array(y)
    adam = (np.abs(y - np.median(y))).sum()
    for k in range(2, maxk + 1):
        cl = kmethods[method](y, k)
        gadf = 1 - cl.adcm / adam
        if gadf > pct:
            break
    return (k, cl, gadf)


class K_classifiers(object):
    """
    Evaluate all k-classifers and pick optimal based on k and GADF

    Parameters
    ----------
    y      : array
             (n,1), values to be classified
    pct    : float
             The percentage of GADF to exceed

    Attributes
    ----------
    best   :  object
              instance of the optimal Map_Classifier
    results : dictionary
              keys are classifier names, values are the Map_Classifier
              instances with the best pct for each classifer

    Examples
    --------
    >>> import mapclassify as mc
    >>> cal = mc.load_example()
    >>> ks = mc.classifiers.K_classifiers(cal)
    >>> ks.best.name
    'Fisher_Jenks'
    >>> ks.best.k
    4
    >>> ks.best.gadf
    0.8481032719908105

    Notes
    -----
    This can be used to suggest a classification scheme.

    See Also
    --------
    gadf

    """

    def __init__(self, y, pct=0.8):
        results = {}
        best = gadf(y, "Fisher_Jenks", maxk=len(y) - 1, pct=pct)
        pct0 = best[0]
        k0 = best[-1]
        keys = list(kmethods.keys())
        keys.remove("Fisher_Jenks")
        results["Fisher_Jenks"] = best
        for method in keys:
            results[method] = gadf(y, method, maxk=len(y) - 1, pct=pct)
            k1 = results[method][0]
            pct1 = results[method][-1]
            if (k1 < k0) or (k1 == k0 and pct0 < pct1):
                best = results[method]
                k0 = k1
                pct0 = pct1
        self.results = results
        self.best = best[1]<|MERGE_RESOLUTION|>--- conflicted
+++ resolved
@@ -305,9 +305,7 @@
 
     """
 
-    y = y.reshape(-1, 1)
     y = y * 1.  # KMEANS needs float or double dtype
-<<<<<<< HEAD
     y.shape = (-1,1)
     result = KMEANS(n_clusters=k, init="k-means++").fit(y)
     class_ids = result.labels_
@@ -324,21 +322,6 @@
     for c in range(k):
         y_cent[class_ids == c] = centroids[c]
     diffs = y - y_cent
-=======
-    y_pred = KMEANS(n_clusters=k, random_state=random_state).fit_predict(y)
-    ulabels = np.unique(y_pred)
-    upper_bounds = np.array([y[y_pred == c].max() for c in ulabels])
-    arg_sort = np.argsort(upper_bounds)
-    class_ids = arg_sort[y_pred]
-    cuts = upper_bounds[arg_sort]
-    ucid = np.unique(class_ids)
-    diffs = np.zeros_like(y)
-    centroids = np.zeros((k, 1))
-    for idx, cid in enumerate(ucid):
-        idxs = class_ids == cid
-        centroids[idx] = np.median(y[idxs])
-        diffs[idxs] = y[idxs] - centroids[idx]
->>>>>>> 5c948682
     diffs *= diffs
 
     return class_ids, cuts, diffs.sum(), centroids
