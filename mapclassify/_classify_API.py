from .classifiers import (
    BoxPlot,
    EqualInterval,
    FisherJenks,
    FisherJenksSampled,
    HeadTailBreaks,
    JenksCaspall,
    JenksCaspallForced,
    JenksCaspallSampled,
    MaximumBreaks,
    MaxP,
    NaturalBreaks,
    Percentiles,
    Quantiles,
    StdMean,
    UserDefined,
)

__author__ = "Stefanie Lumnitz <stefanie.lumitz@gmail.com>"


_classifiers = {
    "boxplot": BoxPlot,
    "equalinterval": EqualInterval,
    "fisherjenks": FisherJenks,
    "fisherjenkssampled": FisherJenksSampled,
    "headtailbreaks": HeadTailBreaks,
    "jenkscaspall": JenksCaspall,
    "jenkscaspallforced": JenksCaspallForced,
    "jenkscaspallsampled": JenksCaspallSampled,
    "maxp": MaxP,
    "maximumbreaks": MaximumBreaks,
    "naturalbreaks": NaturalBreaks,
    "quantiles": Quantiles,
    "percentiles": Percentiles,
    "stdmean": StdMean,
    "userdefined": UserDefined,
}


def classify(
    y,
    scheme,
    k=5,
    pct=[1, 10, 50, 90, 99, 100],
    pct_sampled=0.10,
    truncate=True,
    hinge=1.5,
    multiples=[-2, -1, 1, 2],
    mindiff=0,
    initial=100,
    bins=None,
    anchor=False,
):
    """

    Classify your data with ``mapclassify.classify``.
    Input parameters are dependent on classifier used.

    Parameters
    ----------

    y : numpy.array
        :math:`(n,1)`, values to classify.
    scheme : str
        ``pysal.mapclassify`` classification scheme.
    k : int (default 5)
        The number of classes.
    pct  : numpy.array (default [1, 10, 50, 90, 99, 100])
        Percentiles used for classification with ``percentiles``.
    pct_sampled : float default (0.10)
        The percentage of n that should form the sample
        (``JenksCaspallSampled``, ``FisherJenksSampled``)
        If ``pct`` is specified such that ``n*pct > 1000``, then ``pct=1000``.
    truncate : bool (default True)
        Truncate ``pct_sampled`` in cases where ``pct * n > 1000``.
    hinge : float (default 1.5)
        Multiplier for *IQR* when ``BoxPlot`` classifier used.
    multiples : numpy.array (default [-2,-1,1,2])
        The multiples of the standard deviation to add/subtract from
        the sample mean to define the bins using ``std_mean``.
    mindiff : float (default is 0)
        The minimum difference between class breaks
        if using ``maximum_breaks`` classifier.
    initial : int (default 100)
        Number of initial solutions to generate or number of runs when using
        ``natural_breaks`` or ``max_p_classifier``. Setting initial to ``0``
        will result in the quickest calculation of bins.
    bins : numpy.array (default None)
        :math:`(k,1)`, upper bounds of classes (have to be monotically
        increasing) if using ``user_defined`` classifier.
        Default is ``None``. For example: ``[20, max(y)]``.

    Returns
    -------
    classifier : mapclassify.classifiers.MapClassifier
        Object containing bin ids for each observation (``.yb``),
        upper bounds of each class (``.bins``), number of classes (``.k``)
        and number of observations falling in each class (``.counts``).

    Notes
    -----

    Supported classifiers include:

    * ``quantiles``
    * ``box_plot``
    * ``equal_interval``
    * ``fisher_jenks``
    * ``fisher_jenks_sampled``
    * ``headtail_breaks``
    * ``jenks_caspall``
    * ``jenks_caspall_sampled``
    * ``jenks_caspall_forced``
    * ``max_p``
    * ``maximum_breaks``
    * ``natural_breaks``
    * ``percentiles``
    * ``std_mean``
    * ``user_defined``

    Examples
    --------

    >>> import libpysal
    >>> import geopandas
    >>> from mapclassify import classify

    Load example data.

    >>> link_to_data = libpysal.examples.get_path("columbus.shp")
    >>> gdf = geopandas.read_file(link_to_data)
    >>> x = gdf['HOVAL'].values

    Classify values by quantiles.

    >>> quantiles = classify(x, "quantiles")

    Classify values by box_plot and set hinge to ``2``.

    >>> box_plot = classify(x, 'box_plot', hinge=2)
    >>> box_plot
    BoxPlot
    <BLANKLINE>
       Interval      Count
    ----------------------
    ( -inf, -9.50] |     0
    (-9.50, 25.70] |    13
    (25.70, 33.50] |    12
    (33.50, 43.30] |    12
    (43.30, 78.50] |     9
    (78.50, 96.40] |     3

    """

    # reformat
    scheme_lower = scheme.lower()
    scheme = scheme_lower.replace("_", "")

    # check if scheme is a valid scheme
    if scheme not in _classifiers:
        raise ValueError(
            f"Invalid scheme: '{scheme}'\n"
            f"Scheme must be in the set: {_classifiers.keys()}"
        )

    elif scheme == "boxplot":
        classifier = _classifiers[scheme](y, hinge)

    elif scheme == "fisherjenkssampled":
        classifier = _classifiers[scheme](y, k, pct_sampled, truncate)

    elif scheme == "headtailbreaks":
        classifier = _classifiers[scheme](y)

    elif scheme == "percentiles":
        classifier = _classifiers[scheme](y, pct)

    elif scheme == "stdmean":
<<<<<<< HEAD
        classifier = _classifiers[scheme](y, multiples, anchor)
=======
        classifier = _classifiers[scheme](y, multiples)

>>>>>>> 34341a22
    elif scheme == "jenkscaspallsampled":
        classifier = _classifiers[scheme](y, k, pct_sampled)

    elif scheme == "maximumbreaks":
        classifier = _classifiers[scheme](y, k, mindiff)

    elif scheme in ["naturalbreaks", "maxp"]:
        classifier = _classifiers[scheme](y, k, initial)

    elif scheme == "userdefined":
        classifier = _classifiers[scheme](y, bins)

    elif scheme in [
        "equalinterval",
        "fisherjenks",
        "jenkscaspall",
        "jenkscaspallforced",
        "quantiles",
    ]:
        classifier = _classifiers[scheme](y, k)

    return classifier<|MERGE_RESOLUTION|>--- conflicted
+++ resolved
@@ -177,12 +177,8 @@
         classifier = _classifiers[scheme](y, pct)
 
     elif scheme == "stdmean":
-<<<<<<< HEAD
         classifier = _classifiers[scheme](y, multiples, anchor)
-=======
-        classifier = _classifiers[scheme](y, multiples)
-
->>>>>>> 34341a22
+        
     elif scheme == "jenkscaspallsampled":
         classifier = _classifiers[scheme](y, k, pct_sampled)
 
