"""
A module of classification schemes for choropleth mapping.
"""


__author__ = "Sergio J. Rey"

__all__ = ['Map_Classifier', 'quantile', 'Box_Plot', 'Equal_Interval',
           'Fisher_Jenks', 'Fisher_Jenks_Sampled', 'Jenks_Caspall',
           'Jenks_Caspall_Forced', 'Jenks_Caspall_Sampled',
           'Max_P_Classifier', 'Maximum_Breaks', 'Natural_Breaks',
           'Quantiles', 'Percentiles', 'Std_Mean', 'User_Defined',
           'gadf', 'K_classifiers', 'HeadTail_Breaks', 'CLASSIFIERS']


CLASSIFIERS = ('Box_Plot', 'Equal_Interval', 'Fisher_Jenks',
               'Fisher_Jenks_Sampled', 'HeadTail_Breaks', 'Jenks_Caspall',
               'Jenks_Caspall_Forced', 'Jenks_Caspall_Sampled',
               'Max_P_Classifier', 'Maximum_Breaks', 'Natural_Breaks',
               'Quantiles', 'Percentiles', 'Std_Mean', 'User_Defined')



K = 5  # default number of classes in any map scheme with this as an argument
import numpy as np
import scipy.stats as stats
import scipy as sp
import copy
import sys
from scipy.cluster.vq import kmeans as KMEANS
from warnings import warn as Warn
try:
    from numba import autojit
except ImportError:
    def autojit(func):
        return func

def headTail_breaks(values, cuts):
    """
    head tail breaks helper function
    """
    values = np.array(values)
    mean = np.mean(values)
    cuts.append(mean)
    if (len(values) > 1):
        return headTail_breaks(values[values >= mean], cuts)
    return cuts


def quantile(y, k=4):
    """
    Calculates the quantiles for an array

    Parameters
    ----------
    y : array
        (n,1), values to classify
    k : int
        number of quantiles

    Returns
    -------
    implicit  : array
                (n,1), quantile values

    Examples
    --------
    >>> x = np.arange(1000)
    >>> quantile(x)
    array([ 249.75,  499.5 ,  749.25,  999.  ])
    >>> quantile(x, k = 3)
    array([ 333.,  666.,  999.])
    >>>

    Note that if there are enough ties that the quantile values repeat, we
    collapse to pseudo quantiles in which case the number of classes will be
    less than k

    >>> x = [1.0] * 100
    >>> x.extend([3.0] * 40)
    >>> len(x)
    140
    >>> y = np.array(x)
    >>> quantile(y)
    array([ 1.,  3.])
    """
    w = 100. / k
    p = np.arange(w, 100 + w, w)
    if p[-1] > 100.0:
        p[-1] = 100.0
    q = np.array([stats.scoreatpercentile(y, pct) for pct in p])
    return np.unique(q)


def binC(y, bins):
    """
    Bin categorical/qualitative data

    Parameters
    ----------
    y : array
        (n,q), categorical values
    bins : array
           (k,1),  unique values associated with each bin

    Return
    ------
    b : array
        (n,q), bin membership, values between 0 and k-1

    Examples
    --------
    >>> np.random.seed(1)
    >>> x = np.random.randint(2, 8, (10, 3))
    >>> bins = range(2, 8)
    >>> x
    array([[7, 5, 6],
           [2, 3, 5],
           [7, 2, 2],
           [3, 6, 7],
           [6, 3, 4],
           [6, 7, 4],
           [6, 5, 6],
           [4, 6, 7],
           [4, 6, 3],
           [3, 2, 7]])
    >>> y = binC(x, bins)
    >>> y
    array([[5, 3, 4],
           [0, 1, 3],
           [5, 0, 0],
           [1, 4, 5],
           [4, 1, 2],
           [4, 5, 2],
           [4, 3, 4],
           [2, 4, 5],
           [2, 4, 1],
           [1, 0, 5]])
    >>>
    """

    if np.ndim(y) == 1:
        k = 1
        n = np.shape(y)[0]
    else:
        n, k = np.shape(y)
    b = np.zeros((n, k), dtype='int')
    for i, bin in enumerate(bins):
        b[np.nonzero(y == bin)] = i

    # check for non-binned items and warn if needed
    vals = set(y.flatten())
    for val in vals:
        if val not in bins:
            Warn('value not in bin: {}'.format(val), UserWarning)
            Warn('bins: {}'.format(bins), UserWarning)

    return b


def bin(y, bins):
    """
    bin interval/ratio data

    Parameters
    ----------
    y : array
        (n,q), values to bin
    bins : array
           (k,1), upper bounds of each bin (monotonic)

    Returns
    -------
    b : array
        (n,q), values of values between 0 and k-1

    Examples
    --------
    >>> np.random.seed(1)
    >>> x = np.random.randint(2, 20, (10, 3))
    >>> bins = [10, 15, 20]
    >>> b = bin(x, bins)
    >>> x
    array([[ 7, 13, 14],
           [10, 11, 13],
           [ 7, 17,  2],
           [18,  3, 14],
           [ 9, 15,  8],
           [ 7, 13, 12],
           [16,  6, 11],
           [19,  2, 15],
           [11, 11,  9],
           [ 3,  2, 19]])
    >>> b
    array([[0, 1, 1],
           [0, 1, 1],
           [0, 2, 0],
           [2, 0, 1],
           [0, 1, 0],
           [0, 1, 1],
           [2, 0, 1],
           [2, 0, 1],
           [1, 1, 0],
           [0, 0, 2]])
    >>>
    """
    if np.ndim(y) == 1:
        k = 1
        n = np.shape(y)[0]
    else:
        n, k = np.shape(y)
    b = np.zeros((n, k), dtype='int')
    i = len(bins)
    if type(bins) != list:
        bins = bins.tolist()
    binsc = copy.copy(bins)
    while binsc:
        i -= 1
        c = binsc.pop(-1)
        b[np.nonzero(y <= c)] = i
    return b


def bin1d(x, bins):
    """
    Place values of a 1-d array into bins and determine counts of values in
    each bin

    Parameters
    ----------
    x : array
        (n, 1), values to bin
    bins : array
           (k,1), upper bounds of each bin (monotonic)

    Returns
    -------
    binIds : array
             1-d array of integer bin Ids

    counts : int
            number of elements of x falling in each bin

    Examples
    --------
    >>> x = np.arange(100, dtype = 'float')
    >>> bins = [25, 74, 100]
    >>> binIds, counts = bin1d(x, bins)
    >>> binIds
    array([0, 0, 0, 0, 0, 0, 0, 0, 0, 0, 0, 0, 0, 0, 0, 0, 0, 0, 0, 0, 0, 0, 0,
           0, 0, 0, 1, 1, 1, 1, 1, 1, 1, 1, 1, 1, 1, 1, 1, 1, 1, 1, 1, 1, 1, 1,
           1, 1, 1, 1, 1, 1, 1, 1, 1, 1, 1, 1, 1, 1, 1, 1, 1, 1, 1, 1, 1, 1, 1,
           1, 1, 1, 1, 1, 1, 2, 2, 2, 2, 2, 2, 2, 2, 2, 2, 2, 2, 2, 2, 2, 2, 2,
           2, 2, 2, 2, 2, 2, 2, 2])
    >>> counts
    array([26, 49, 25])
    """
    left = [-sys.maxint]
    left.extend(bins[0:-1])
    right = bins
    cuts = zip(left, right)
    k = len(bins)
    binIds = np.zeros(x.shape, dtype='int')
    while cuts:
        k -= 1
        l, r = cuts.pop(-1)
        binIds += (x > l) * (x <= r) * k
    counts = np.bincount(binIds, minlength=len(bins))
    return (binIds, counts)


def load_example():
    """
    Helper function for doc tests
    """
    import pysal
    np.random.seed(10)
    dat = pysal.open(pysal.examples.get_path('calempdensity.csv'))
    cal = np.array([record[-1] for record in dat])
    return cal


def _kmeans(y, k=5):
    """
    Helper function to do kmeans in one dimension
    """

    y = y * 1.   # KMEANS needs float or double dtype
    centroids = KMEANS(y, k)[0]
    centroids.sort()
    try:
        class_ids = np.abs(y - centroids).argmin(axis=1)
    except:
        class_ids = np.abs(y[:, np.newaxis] - centroids).argmin(axis=1)

    uc = np.unique(class_ids)
    cuts = np.array([y[class_ids == c].max() for c in uc])
    y_cent = np.zeros_like(y)
    for c in uc:
        y_cent[class_ids == c] = centroids[c]
    diffs = y - y_cent
    diffs *= diffs

    return class_ids, cuts, diffs.sum(), centroids


def natural_breaks(values, k=5):
    """
    natural breaks helper function

    Jenks natural breaks is kmeans in one dimension
    """
    values = np.array(values)
    uv = np.unique(values)
    uvk = len(uv)
    if uvk < k:
        Warn('Warning: Not enough unique values in array to form k classes',
                UserWarning)
        Warn('Warning: setting k to %d' % uvk, UserWarning)
        k = uvk
    kres = _kmeans(values, k)
    sids = kres[-1]  # centroids
    fit = kres[-2]
    class_ids = kres[0]
    cuts = kres[1]
    return (sids, class_ids, fit, cuts)


@autojit
def _fisher_jenks_means(values, classes=5, sort=True):
    """
    Jenks Optimal (Natural Breaks) algorithm implemented in Python.
    The original Python code comes from here:
    http://danieljlewis.org/2010/06/07/jenks-natural-breaks-algorithm-in-python/
    and is based on a JAVA and Fortran code available here:
    https://stat.ethz.ch/pipermail/r-sig-geo/2006-March/000811.html

    Returns class breaks such that classes are internally homogeneous while
    assuring heterogeneity among classes.

    """
    if sort:
        values.sort()
    n_data = len(values)
    mat1 = np.zeros((n_data + 1, classes + 1), dtype=np.int32)
    mat2 = np.zeros((n_data + 1, classes + 1), dtype=np.float32)
    mat1[1, 1:] = 1
    mat2[2:, 1:] = np.inf

    v = np.float32(0)
    for l in range(2, len(values) + 1):
        s1 = np.float32(0)
        s2 = np.float32(0)
        w = np.float32(0)
        for m in range(1, l + 1):
            i3 = l - m + 1
            val = np.float32(values[i3 - 1])
            s2 += val * val
            s1 += val
            w += np.float32(1)
            v = s2 - (s1 * s1) / w
            i4 = i3 - 1
            if i4 != 0:
                for j in range(2, classes + 1):
                    if mat2[l, j] >= (v + mat2[i4, j - 1]):
                        mat1[l, j] = i3
                        mat2[l, j] = v + mat2[i4, j - 1]
        mat1[l, 1] = 1
        mat2[l, 1] = v

    k = len(values)

    kclass = np.zeros(classes + 1, dtype=values.dtype)
    kclass[classes] = values[len(values) - 1]
    kclass[0] = values[0]
    for countNum in range(classes, 1, -1):
        pivot = mat1[k, countNum]
        id = int(pivot - 2)
        kclass[countNum - 1] = values[id]
        k = int(pivot - 1)
    return kclass


class Map_Classifier(object):
    """
    Abstract class for all map classifications [Slocum2008]_

    For an array :math:`y` of :math:`n` values, a map classifier places each
    value :math:`y_i` into one of :math:`k` mutually exclusive and exhaustive
    classes.  Each classifer defines the classes based on different criteria,
    but in all cases the following hold for the classifiers in PySAL:

    .. math::

              C_j^l < y_i \le C_j^u \  \forall  i \in C_j

    where :math:`C_j` denotes class :math:`j` which has lower bound
          :math:`C_j^l` and upper bound :math:`C_j^u`.



    Map Classifiers Supported

    * :class:`~pysal.esda.mapclassify.Box_Plot`
    * :class:`~pysal.esda.mapclassify.Equal_Interval`
    * :class:`~pysal.esda.mapclassify.Fisher_Jenks`
    * :class:`~pysal.esda.mapclassify.Fisher_Jenks_Sampled`
    * :class:`~pysal.esda.mapclassify.HeadTail_Breaks`
    * :class:`~pysal.esda.mapclassify.Jenks_Caspall`
    * :class:`~pysal.esda.mapclassify.Jenks_Caspall_Forced`
    * :class:`~pysal.esda.mapclassify.Jenks_Caspall_Sampled`
    * :class:`~pysal.esda.mapclassify.Max_P_Classifier`
    * :class:`~pysal.esda.mapclassify.Maximum_Breaks`
    * :class:`~pysal.esda.mapclassify.Natural_Breaks`
    * :class:`~pysal.esda.mapclassify.Quantiles`
    * :class:`~pysal.esda.mapclassify.Percentiles`
    * :class:`~pysal.esda.mapclassify.Std_Mean`
    * :class:`~pysal.esda.mapclassify.User_Defined`

    Utilities:

    In addition to the classifiers, there are several utility functions that
    can be used to evaluate the properties of a specific classifier for
    different parameter values, or for automatic selection of a classifier and
    number of classes.

    * :func:`~pysal.esda.mapclassify.gadf`
    * :class:`~pysal.esda.mapclassify.K_classifiers`

    """

    def __init__(self, y):
        y = np.asarray(y).flatten()
        self.name = 'Map Classifier'
        self.y = y
        self._classify()
        self._summary()

    def _summary(self):
        yb = self.yb
        self.classes = [np.nonzero(yb == c)[0].tolist() for c in range(self.k)]
        self.tss = self.get_tss()
        self.adcm = self.get_adcm()
        self.gadf = self.get_gadf()

    def _classify(self):
        self._set_bins()
        self.yb, self.counts = bin1d(self.y, self.bins)

    def _update(self, data, *args, **kwargs):
        """
        The only thing that *should* happen in this function is
        1. input sanitization for pandas
        2. classification/reclassification.

        Using their __init__ methods, all classifiers can re-classify given
        different input parameters or additional data.

        If you've got a cleverer updating equation than the intial estimation
        equation, remove the call to self.__init__ below and replace it with the
        updating function.
        """
        if data is not None:
            data = np.asarray(data).flatten()
            data = np.append(data.flatten(), self.y)
        else:
            data = self.y
        self.__init__(data, *args, **kwargs)

<<<<<<< HEAD
=======
    @classmethod
    def make(cls, *args, **kwargs):
        """
        Configure and create a classifier that will consume data and produce
        classifications, given the configuration options specified by this
        function.

        Note that this like a *partial application* of the relevant class
        constructor. `make` creates a function that returns classifications; it
        does not actually do the classification.

        If you want to classify data directly, use the appropriate class
        constructor, like Quantiles, Max_Breaks, etc.

        If you *have* a classifier object, but want to find which bins new data falls into,
        use find_bin.

        Parameters
        ----------
        *args           : required positional arguments
                          all positional arguments required by the classifier,
                          excluding the input data.
        rolling         : bool
                          a boolean configuring the outputted classifier to use
                          a rolling classifier rather than a new classifier
                          for each input. If rolling, this adds the current data
                          to all of the previous data in the classifier, and
                          rebalances the bins, like a running median
                          computation.
        return_object   : bool
                          a boolean configuring the outputted classifier to
                          return the classifier object or not
        return_bins     : bool
                          a boolean configuring the outputted classifier to
                          return the bins/breaks or not
        return_counts   : bool
                          a boolean configuring the outputted classifier to
                          return the histogram of objects falling into each bin
                          or not

        Returns
        -------
        A function that consumes data and returns their bins (and object,
        bins/breaks, or counts, if requested).

        Note
        ----
        This is most useful when you want to run a classifier many times
        with a given configuration, such as when classifying many columns of an
        array or dataframe using the same configuration.

        Examples
        --------
        >>> import pysal as ps
        >>> df = ps.pdio.read_files(ps.examples.get_path('columbus.dbf'))
        >>> classifier = ps.Quantiles.make(k=9)
        >>> classifier
        >>> classifications = df[['HOVAL', 'CRIME', 'INC']].apply(ps.Quantiles.make(k=9))
        >>> classifications.head()
            HOVAL  CRIME   INC
        0       8      0     7
        1       7      1     8
        2       2      3     5
        3       4      4     0
        4       1      6     3
        >>> import pandas as pd; from numpy import linspace as lsp
        >>> data = [lsp(3,8,num=10), lsp(10, 0, num=10), lsp(-5, 15, num=10)]
        >>> data = pd.DataFrame(data).T
        >>> data
                 0          1          2
        0 3.000000  10.000000  -5.000000
        1 3.555556   8.888889  -2.777778
        2 4.111111   7.777778  -0.555556
        3 4.666667   6.666667   1.666667
        4 5.222222   5.555556   3.888889
        5 5.777778   4.444444   6.111111
        6 6.333333   3.333333   8.333333
        7 6.888888   2.222222  10.555556
        8 7.444444   1.111111  12.777778
        9 8.000000   0.000000  15.000000
        >>> data.apply(ps.Quantiles.make(rolling=True))
            0   1   3
        0   0   4   0
        1   0   4   0
        2   1   4   0
        3   1   3   0
        4   2   2   1
        5   2   1   2
        6   3   0   4
        7   3   0   4
        8   4   0   4
        9   4   0   4
        >>> dbf = ps.open(ps.examples.get_path('baltim.dbf'))
        >>> data = dbf.by_col_array('PRICE', 'LOTSZ', 'SQFT')
        >>> my_bins = [1, 10, 20, 40, 80]
        >>> classifications = [ps.User_Defined.make(bins=my_bins)(a) for a in data.T]
        >>> len(classifications)
        3
        >>> print(classifications)
        [array([4, 5, 5, 5, 4, 4, 5, 4, 4, 5, 4, 4, 4, 4, 4, 1, 2, 2, 3, 4, 4, 3, 3,
            ...
            2, 2, 2, 2])]
        """

        # only flag overrides return flag
        to_annotate = copy.deepcopy(kwargs)
        return_object = kwargs.pop('return_object', False)
        return_bins = kwargs.pop('return_bins', False)
        return_counts = kwargs.pop('return_counts', False)

        rolling = kwargs.pop('rolling', False)
        if rolling:
            #just initialize a fake classifier
            data = range(10)
            cls_instance = cls(data, *args, **kwargs)
            #and empty it, since we'll be using the update
            cls_instance.y = np.array([])
        else:
            cls_instance = None

        #wrap init in a closure to make a consumer.
        # Qc Na: "Objects/Closures are poor man's Closures/Objects"
        def classifier(data, cls_instance=cls_instance):
            if rolling:
                cls_instance.update(data, inplace=True, **kwargs)
                yb = cls_instance.find_bin(data)
            else:
                cls_instance = cls(data, *args, **kwargs)
                yb = cls_instance.yb
            outs = [yb, None, None, None]
            outs[1] = cls_instance if return_object else None
            outs[2] = cls_instance.bins if return_bins else None
            outs[3] = cls_instance.counts if return_counts else None
            outs = [a for a in outs if a is not None]
            if len(outs) == 1:
                return outs[0]
            else:
                return outs

        # for debugging/jic, keep around the kwargs.
        # in future, we might want to make this a thin class, so that we can set
        # a custom repr. Call the class `Binner` or something, that's a
        # pre-configured Classifier that just consumes data, bins it, & possibly
        # updates the bins.
        classifier._options = to_annotate
        return classifier


>>>>>>> 59be3c95
    def update(self, y=None, inplace=False, **kwargs):
        """
        Add data or change classification parameters.

        Parameters
        ----------
        y       :   array
                    (n,1) array of data to classify
        inplace :   bool
                    whether to conduct the update in place or to return a copy
                    estimated from the additional specifications.

        Additional parameters provided in **kwargs are passed to the init
        function of the class. For documentation, check the class constructor.
        """
        kwargs.update({'k':kwargs.pop('k', self.k)})
        if inplace:
            self._update(y, **kwargs)
        else:
            new = copy.deepcopy(self)
            new._update(y, **kwargs)
            return new

    def __str__(self):
        st = self._table_string()
        return st

    def __repr__(self):
        return self._table_string()

    def __call__(self, *args, **kwargs):
        """
        This will allow the classifier to be called like it's a function.

        Whether or not we want to make this be "find_bin" or "update" is a
        design decision.

        I like this as find_bin, since a classifier's job should be to classify
        the data given to it using the rules estimated from the `_classify()`
        function.
        """
        return self.find_bin(*args)

    def get_tss(self):
        """
        Total sum of squares around class means

        Returns sum of squares over all class means
        """
        tss = 0
        for class_def in self.classes:
            if len(class_def) > 0:
                yc = self.y[class_def]
                css = yc - yc.mean()
                css *= css
                tss += sum(css)
        return tss

    def _set_bins(self):
        pass

    def get_adcm(self):
        """
        Absolute deviation around class median (ADCM).

        Calculates the absolute deviations of each observation about its class
        median as a measure of fit for the classification method.

        Returns sum of ADCM over all classes
        """
        adcm = 0
        for class_def in self.classes:
            if len(class_def) > 0:
                yc = self.y[class_def]
                yc_med = np.median(yc)
                ycd = np.abs(yc - yc_med)
                adcm += sum(ycd)
        return adcm

    def get_gadf(self):
        """
        Goodness of absolute deviation of fit
        """
        adam = (np.abs(self.y - np.median(self.y))).sum()
        gadf = 1 - self.adcm / adam
        return gadf

    def _table_string(self, width=12, decimal=3):
        fmt = ".%df" % decimal
        fmt = "%" + fmt
        largest = max([len(fmt % i) for i in self.bins])
        width = largest
        fmt = "%d.%df" % (width, decimal)
        fmt = "%" + fmt
        h1 = "Lower"
        h1 = h1.center(largest)
        h2 = " "
        h2 = h2.center(10)
        h3 = "Upper"
        h3 = h3.center(largest + 1)

        largest = "%d" % max(self.counts)
        largest = len(largest) + 15
        h4 = "Count"

        h4 = h4.rjust(largest)
        table = []
        header = h1 + h2 + h3 + h4
        table.append(header)
        table.append("=" * len(header))

        for i, up in enumerate(self.bins):
            if i == 0:
                left = " " * width
                left += "   x[i] <= "
            else:
                left = fmt % self.bins[i - 1]
                left += " < x[i] <= "
            right = fmt % self.bins[i]
            row = left + right
            cnt = "%d" % self.counts[i]
            cnt = cnt.rjust(largest)
            row += cnt
            table.append(row)
        name = self.name
        top = name.center(len(row))
        table.insert(0, top)
        table.insert(1, " ")
        table = "\n".join(table)
        return table

    def find_bin(self, x):
        """
        Sort input or inputs according to the current bin estimate

        Parameters
        ----------
        x       :   array or numeric
                    a value or array of values to fit within the estimated
                    bins

        Returns
        -------
        a bin index or array of bin indices that classify the input into one of
        the classifiers' bins
        """
        x = np.asarray(x).flatten()
        uptos = [np.where(value < self.bins)[0] for value in x]
        bins = [x.min() if x.size > 0 else len(self.bins)-1 for x in uptos] #bail upwards
        bins = np.asarray(bins)
        if len(bins) == 1:
            return bins[0]
        else:
            return bins

class HeadTail_Breaks(Map_Classifier):
    """
    Head/tail Breaks Map Classification for Heavy-tailed Distributions

    Parameters
    ----------
    y       : array
              (n,1), values to classify
    Attributes
    ----------
    yb      : array
              (n,1), bin ids for observations,
    bins    : array
              (k,1), the upper bounds of each class
    k       : int
              the number of classes
    counts  : array
              (k,1), the number of observations falling in each class
    Examples
    --------
    >>> import numpy as np
    >>> np.random.seed(10)
    >>> cal = load_example()
    >>> htb = HeadTail_Breaks(cal)
    >>> htb.k
    3
    >>> htb.counts
    array([50,  7,  1])
    >>> htb.bins
    array([  125.92810345,   811.26      ,  4111.45      ])
    >>> np.random.seed(123456)
    >>> x = np.random.lognormal(3, 1, 1000)
    >>> htb = HeadTail_Breaks(x)
    >>> htb.bins
    array([  32.26204423,   72.50205622,  128.07150107,  190.2899093 ,
            264.82847377,  457.88157946,  576.76046949])
    >>> htb.counts
    array([695, 209,  62,  22,  10,   1,   1])

    Notes
    -----

    Head/tail Breaks is a relatively new classification method developed
    and introduced by [Jiang2013]_ for data with a heavy-tailed distribution.


    Based on contributions by Alessandra Sozzi <alessandra.sozzi@gmail.com>.

    """
    def __init__(self, y):
        Map_Classifier.__init__(self, y)
        self.name = 'HeadTail_Breaks'

    def _set_bins(self):

        x = self.y.copy()
        bins = []
        bins = headTail_breaks(x, bins)
        self.bins = np.array(bins)
        self.k = len(self.bins)


class Equal_Interval(Map_Classifier):
    """
    Equal Interval Classification

    Parameters
    ----------
    y : array
        (n,1), values to classify
    k : int
        number of classes required

    Attributes
    ----------

    yb      : array
              (n,1), bin ids for observations,
              each value is the id of the class the observation belongs to
              yb[i] = j  for j>=1  if bins[j-1] < y[i] <= bins[j], yb[i] = 0
              otherwise
    bins    : array
              (k,1), the upper bounds of each class
    k       : int
              the number of classes
    counts  : array
              (k,1), the number of observations falling in each class

    Examples
    --------
    >>> cal = load_example()
    >>> ei = Equal_Interval(cal, k = 5)
    >>> ei.k
    5
    >>> ei.counts
    array([57,  0,  0,  0,  1])
    >>> ei.bins
    array([  822.394,  1644.658,  2466.922,  3289.186,  4111.45 ])
    >>>


    Notes
    -----
    Intervals defined to have equal width:

    .. math::

        bins_j = min(y)+w*(j+1)

    with :math:`w=\\frac{max(y)-min(j)}{k}`
    """

    def __init__(self, y, k=K):
        """
        see class docstring

        """

        self.k = k
        Map_Classifier.__init__(self, y)
        self.name = 'Equal Interval'

    def _set_bins(self):
        y = self.y
        k = self.k
        max_y = max(y)
        min_y = min(y)
        rg = max_y - min_y
        width = rg * 1. / k
        cuts = np.arange(min_y + width, max_y + width, width)
        if len(cuts) > self.k:  # handle overshooting
            cuts = cuts[0:k]
        cuts[-1] = max_y
        bins = cuts.copy()
        self.bins = bins


class Percentiles(Map_Classifier):
    """
    Percentiles Map Classification

    Parameters
    ----------

    y    : array
           attribute to classify
    pct  : array
           percentiles default=[1,10,50,90,99,100]

    Attributes
    ----------
    yb     : array
             bin ids for observations (numpy array n x 1)

    bins   : array
             the upper bounds of each class (numpy array k x 1)

    k      : int
             the number of classes

    counts : int
             the number of observations falling in each class
             (numpy array k x 1)

    Examples
    --------
    >>> cal = load_example()
    >>> p = Percentiles(cal)
    >>> p.bins
    array([  1.35700000e-01,   5.53000000e-01,   9.36500000e+00,
             2.13914000e+02,   2.17994800e+03,   4.11145000e+03])
    >>> p.counts
    array([ 1,  5, 23, 23,  5,  1])
    >>> p2 = Percentiles(cal, pct = [50, 100])
    >>> p2.bins
    array([    9.365,  4111.45 ])
    >>> p2.counts
    array([29, 29])
    >>> p2.k
    2
    """

    def __init__(self, y, pct=[1, 10, 50, 90, 99, 100]):
        self.pct = pct
        Map_Classifier.__init__(self, y)
        self.name = 'Percentiles'

    def _set_bins(self):
        y = self.y
        pct = self.pct
        self.bins = np.array([stats.scoreatpercentile(y, p) for p in pct])
        self.k = len(self.bins)

    def update(self, y=None, inplace=False, **kwargs):
        """
        Add data or change classification parameters.

        Parameters
        ----------
        y   :   array
                    (n,1) array of data to classify
        inplace :   bool
                    whether to conduct the update in place or to return a copy
                    estimated from the additional specifications.

        Additional parameters provided in **kwargs are passed to the init
        function of the class. For documentation, check the class constructor.
        """
        kwargs.update({'pct':kwargs.pop('pct', self.pct)})
        if inplace:
            self._update(y, **kwargs)
        else:
            new = copy.deepcopy(self)
            new._update(y, **kwargs)
            return new

class Box_Plot(Map_Classifier):
    """
    Box_Plot Map Classification


    Parameters
    ----------
    y     : array
            attribute to classify
    hinge : float
            multiplier for IQR

    Attributes
    ----------
    yb : array
        (n,1), bin ids for observations
    bins : array
          (n,1), the upper bounds of each class  (monotonic)
    k : int
        the number of classes
    counts : array
             (k,1), the number of observations falling in each class
    low_outlier_ids : array
        indices of observations that are low outliers
    high_outlier_ids : array
        indices of observations that are high outliers

    Notes
    -----

    The bins are set as follows::

        bins[0] = q[0]-hinge*IQR
        bins[1] = q[0]
        bins[2] = q[1]
        bins[3] = q[2]
        bins[4] = q[2]+hinge*IQR
        bins[5] = inf  (see Notes)

    where q is an array of the first three quartiles of y and
    IQR=q[2]-q[0]

    If q[2]+hinge*IQR > max(y) there will only be 5 classes and no high
    outliers, otherwise, there will be 6 classes and at least one high
    outlier.

    Examples
    --------
    >>> cal = load_example()
    >>> bp = Box_Plot(cal)
    >>> bp.bins
    array([ -5.28762500e+01,   2.56750000e+00,   9.36500000e+00,
             3.95300000e+01,   9.49737500e+01,   4.11145000e+03])
    >>> bp.counts
    array([ 0, 15, 14, 14,  6,  9])
    >>> bp.high_outlier_ids
    array([ 0,  6, 18, 29, 33, 36, 37, 40, 42])
    >>> cal[bp.high_outlier_ids]
    array([  329.92,   181.27,   370.5 ,   722.85,   192.05,   110.74,
            4111.45,   317.11,   264.93])
    >>> bx = Box_Plot(np.arange(100))
    >>> bx.bins
    array([ -49.5 ,   24.75,   49.5 ,   74.25,  148.5 ])

    """

    def __init__(self, y, hinge=1.5):
        """
        Parameters
        ----------
        y : array (n,1)
            attribute to classify
        hinge : float
            multiple of inter-quartile range (default=1.5)
        """
        self.hinge = hinge
        Map_Classifier.__init__(self, y)
        self.name = 'Box Plot'

    def _set_bins(self):
        y = self.y
        pct = [25, 50, 75, 100]
        bins = [stats.scoreatpercentile(y, p) for p in pct]
        iqr = bins[-2] - bins[0]
        self.iqr = iqr
        pivot = self.hinge * iqr
        left_fence = bins[0] - pivot
        right_fence = bins[-2] + pivot
        if right_fence < bins[-1]:
            bins.insert(-1, right_fence)
        else:
            bins[-1] = right_fence
        bins.insert(0, left_fence)
        self.bins = np.array(bins)
        self.k = len(pct)

    def _classify(self):
        Map_Classifier._classify(self)
        self.low_outlier_ids = np.nonzero(self.yb == 0)[0]
        self.high_outlier_ids = np.nonzero(self.yb == 5)[0]

    def update(self, y=None,  inplace=False, **kwargs):
        """
        Add data or change classification parameters.

        Parameters
        ----------
        y       :   array
                        (n,1) array of data to classify
        inplace     :   bool
                        whether to conduct the update in place or to return a copy
                        estimated from the additional specifications.

        Additional parameters provided in **kwargs are passed to the init
        function of the class. For documentation, check the class constructor.
        """
        kwargs.update({'hinge':kwargs.pop('hinge', self.hinge)})
        if inplace:
            self._update(y, **kwargs)
        else:
            new = copy.deepcopy(self)
            new._update(y, **kwargs)
            return new

class Quantiles(Map_Classifier):
    """
    Quantile Map Classification

    Parameters
    ----------
    y : array
        (n,1), values to classify
    k : int
        number of classes required

    Attributes
    ----------

    yb      : array
              (n,1), bin ids for observations,
              each value is the id of the class the observation belongs to
              yb[i] = j  for j>=1  if bins[j-1] < y[i] <= bins[j], yb[i] = 0
              otherwise
    bins    : array
              (k,1), the upper bounds of each class
    k       : int
              the number of classes
    counts  : array
              (k,1), the number of observations falling in each class


    Examples
    --------
    >>> cal = load_example()
    >>> q = Quantiles(cal, k = 5)
    >>> q.bins
    array([  1.46400000e+00,   5.79800000e+00,   1.32780000e+01,
             5.46160000e+01,   4.11145000e+03])
    >>> q.counts
    array([12, 11, 12, 11, 12])
    >>>
    """

    def __init__(self, y, k=K):
        self.k = k
        Map_Classifier.__init__(self, y)
        self.name = 'Quantiles'

    def _set_bins(self):
        y = self.y
        k = self.k
        self.bins = quantile(y, k=k)


class Std_Mean(Map_Classifier):
    """
    Standard Deviation and Mean Map Classification

    Parameters
    ----------
    y         : array
                (n,1), values to classify
    multiples : array
                the multiples of the standard deviation to add/subtract from
                the sample mean to define the bins, default=[-2,-1,1,2]

    Attributes
    ----------

    yb      : array
              (n,1), bin ids for observations,
    bins    : array
              (k,1), the upper bounds of each class
    k       : int
              the number of classes
    counts  : array
              (k,1), the number of observations falling in each class

    Examples
    --------
    >>> cal = load_example()
    >>> st = Std_Mean(cal)
    >>> st.k
    5
    >>> st.bins
    array([ -967.36235382,  -420.71712519,   672.57333208,  1219.21856072,
            4111.45      ])
    >>> st.counts
    array([ 0,  0, 56,  1,  1])
    >>>
    >>> st3 = Std_Mean(cal, multiples = [-3, -1.5, 1.5, 3])
    >>> st3.bins
    array([-1514.00758246,  -694.03973951,   945.8959464 ,  1765.86378936,
            4111.45      ])
    >>> st3.counts
    array([ 0,  0, 57,  0,  1])
    >>>

    """
    def __init__(self, y, multiples=[-2, -1, 1, 2]):
        self.multiples = multiples
        Map_Classifier.__init__(self, y)
        self.name = 'Std_Mean'

    def _set_bins(self):
        y = self.y
        s = y.std(ddof=1)
        m = y.mean()
        cuts = [m + s * w for w in self.multiples]
        y_max = y.max()
        if cuts[-1] < y_max:
            cuts.append(y_max)
        self.bins = np.array(cuts)
        self.k = len(cuts)

    def update(self, y=None, inplace=False, **kwargs):
        """
        Add data or change classification parameters.

        Parameters
        ----------
        y   :   array
                    (n,1) array of data to classify
        inplace :   bool
                    whether to conduct the update in place or to return a copy
                    estimated from the additional specifications.

        Additional parameters provided in **kwargs are passed to the init
        function of the class. For documentation, check the class constructor.
        """
        kwargs.update({'multiples':kwargs.pop('multiples', self.multiples)})
        if inplace:
            self._update(y, **kwargs)
        else:
            new = copy.deepcopy(self)
            new._update(y, **kwargs)
            return new



class Maximum_Breaks(Map_Classifier):
    """
    Maximum Breaks Map Classification

    Parameters
    ----------
    y  : array
         (n, 1), values to classify

    k  : int
         number of classes required

    mindiff : float
              The minimum difference between class breaks

    Attributes
    ----------
    yb : array
         (n, 1), bin ids for observations

    bins : array
           (k, 1), the upper bounds of each class

    k    : int
           the number of classes

    counts : array
             (k, 1), the number of observations falling in each class (numpy
             array k x 1)

    Examples
    --------
    >>> cal = load_example()
    >>> mb = Maximum_Breaks(cal, k = 5)
    >>> mb.k
    5
    >>> mb.bins
    array([  146.005,   228.49 ,   546.675,  2417.15 ,  4111.45 ])
    >>> mb.counts
    array([50,  2,  4,  1,  1])
    >>>

    """
    def __init__(self, y, k=5, mindiff=0):
        self.k = k
        self.mindiff = mindiff
        Map_Classifier.__init__(self, y)
        self.name = 'Maximum_Breaks'

    def _set_bins(self):
        xs = self.y.copy()
        k = self.k
        xs.sort()
        min_diff = self.mindiff
        d = xs[1:] - xs[:-1]
        diffs = d[np.nonzero(d > min_diff)]
        diffs = sp.unique(diffs)
        k1 = k - 1
        if len(diffs) > k1:
            diffs = diffs[-k1:]
        mp = []
        self.cids = []
        for diff in diffs:
            ids = np.nonzero(d == diff)
            for id in ids:
                self.cids.append(id[0])
                cp = ((xs[id] + xs[id + 1]) / 2.)
                mp.append(cp[0])
        mp.append(xs[-1])
        mp.sort()
        self.bins = np.array(mp)

    def update(self, y=None, inplace=False, **kwargs):
        """
        Add data or change classification parameters.

        Parameters
        ----------
        y   :   array
                    (n,1) array of data to classify
        inplace :   bool
                    whether to conduct the update in place or to return a copy
                    estimated from the additional specifications.

        Additional parameters provided in **kwargs are passed to the init
        function of the class. For documentation, check the class constructor.
        """
        kwargs.update({'k':kwargs.pop('k', self.k)})
        kwargs.update({'mindiff':kwargs.pop('mindiff', self.mindiff)})
        if inplace:
            self._update(y, **kwargs)
        else:
            new = copy.deepcopy(self)
            new._update(y, **kwargs)
            return new

class Natural_Breaks(Map_Classifier):
    """
    Natural Breaks Map Classification

    Parameters
    ----------
    y       : array
              (n,1), values to classify
    k       : int
              number of classes required
    initial : int
              number of initial solutions to generate, (default=100)

    Attributes
    ----------

    yb      : array
              (n,1), bin ids for observations,
    bins    : array
              (k,1), the upper bounds of each class
    k       : int
              the number of classes
    counts  : array
              (k,1), the number of observations falling in each class

    Examples
    --------
    >>> import numpy
    >>> import pysal
    >>> numpy.random.seed(123456)
    >>> cal = pysal.esda.mapclassify.load_example()
    >>> nb = pysal.Natural_Breaks(cal, k=5)
    >>> nb.k
    5
    >>> nb.counts
    array([41,  9,  6,  1,  1])
    >>> nb.bins
    array([   29.82,   110.74,   370.5 ,   722.85,  4111.45])
    >>> x = numpy.array([1] * 50)
    >>> x[-1] = 20
    >>> nb = pysal.Natural_Breaks(x, k = 5, initial = 0)
    Warning: Not enough unique values in array to form k classes
    Warning: setting k to 2
    >>> nb.bins
    array([ 1, 20])
    >>> nb.counts
    array([49,  1])


    Notes
    -----
    There is a tradeoff here between speed and consistency of the
    classification If you want more speed, set initial to a smaller value (0
    would result in the best speed, if you want more consistent classes in
    multiple runs of Natural_Breaks on the same data, set initial to a higher
    value.


    """
    def __init__(self, y, k=K, initial=100):
        self.k = k
        self.initial = initial
        Map_Classifier.__init__(self, y)
        self.name = 'Natural_Breaks'

    def _set_bins(self):

        x = self.y.copy()
        k = self.k
        values = np.array(x)
        uv = np.unique(values)
        uvk = len(uv)
        if uvk < k:
            Warn('Warning: Not enough unique values in array to form k classes',
                    UserWarning)
            Warn("Warning: setting k to %d" % uvk, UserWarning)
            k = uvk
            uv.sort()
            # we set the bins equal to the sorted unique values and ramp k
            # downwards. no need to call kmeans.
            self.bins = uv
            self.k = k
        else:
            # find an initial solution and then try to find an improvement
            res0 = natural_breaks(x, k)
            fit = res0[2]
            for i in xrange(self.initial):
                res = natural_breaks(x, k)
                fit_i = res[2]
                if fit_i < fit:
                    res0 = res
            self.bins = np.array(res0[-1])
            self.k = len(self.bins)

    def update(self, y=None, inplace=False, **kwargs):
        """
        Add data or change classification parameters.

        Parameters
        ----------
        y           :   array
                        (n,1) array of data to classify
        inplace     :   bool
                        whether to conduct the update in place or to return a copy
                        estimated from the additional specifications.

        Additional parameters provided in **kwargs are passed to the init
        function of the class. For documentation, check the class constructor.
        """
        kwargs.update({'k':kwargs.pop('k', self.k)})
        kwargs.update({'initial':kwargs.pop('initial', self.initial)})
        if inplace:
            self._update(y, **kwargs)
        else:
            new = copy.deepcopy(self)
            new._update(y, **kwargs)
            return new

class Fisher_Jenks(Map_Classifier):
    """
    Fisher Jenks optimal classifier - mean based

    Parameters
    ----------
    y : array
        (n,1), values to classify
    k : int
        number of classes required

    Attributes
    ----------

    yb      : array
              (n,1), bin ids for observations
    bins    : array
              (k,1), the upper bounds of each class
    k       : int
              the number of classes
    counts  : array
              (k,1), the number of observations falling in each class


    Examples
    --------

    >>> cal = load_example()
    >>> fj = Fisher_Jenks(cal)
    >>> fj.adcm
    799.24000000000001
    >>> fj.bins
    array([   75.29,   192.05,   370.5 ,   722.85,  4111.45])
    >>> fj.counts
    array([49,  3,  4,  1,  1])
    >>>
    """

    def __init__(self, y, k=K):

        nu = len(np.unique(y))
        if nu < k:
            raise ValueError("Fewer unique values than specified classes.")
        self.k = k
        Map_Classifier.__init__(self, y)
        self.name = "Fisher_Jenks"

    def _set_bins(self):
        x = self.y.copy()
        self.bins = np.array(_fisher_jenks_means(x, classes=self.k)[1:])


class Fisher_Jenks_Sampled(Map_Classifier):
    """
    Fisher Jenks optimal classifier - mean based using random sample

    Parameters
    ----------
    y      : array
             (n,1), values to classify
    k      : int
             number of classes required
    pct    : float
             The percentage of n that should form the sample
             If pct is specified such that n*pct > 1000, then
             pct = 1000./n, unless truncate is False
    truncate : boolean
               truncate pct in cases where pct * n > 1000., (Default True)

    Attributes
    ----------

    yb      : array
              (n,1), bin ids for observations
    bins    : array
              (k,1), the upper bounds of each class
    k       : int
              the number of classes
    counts  : array
              (k,1), the number of observations falling in each class

    Examples
    --------

    (Turned off due to timing being different across hardware)

    """

    def __init__(self, y, k=K, pct=0.10, truncate=True):
        self.k = k
        n = y.size

        if (pct * n > 1000) and truncate:
            pct = 1000. / n
        ids = np.random.random_integers(0, n - 1, int(n * pct))
        yr = y[ids]
        yr[-1] = max(y)  # make sure we have the upper bound
        yr[0] = min(y)  # make sure we have the min
        self.original_y = y
        self.pct = pct
        self._truncated = truncate
        self.yr = yr
        self.yr_n = yr.size
        Map_Classifier.__init__(self, yr)
        self.yb, self.counts = bin1d(y, self.bins)
        self.name = "Fisher_Jenks_Sampled"
        self.y = y
        self._summary()  # have to recalculate summary stats

    def _set_bins(self):
        fj = Fisher_Jenks(self.y, self.k)
        self.bins = fj.bins


    def update(self, y=None, inplace=False, **kwargs):
        """
        Add data or change classification parameters.

        Parameters
        ----------
        y           :   array
                        (n,1) array of data to classify
        inplace     :   bool
                        whether to conduct the update in place or to return a copy
                        estimated from the additional specifications.

        Additional parameters provided in **kwargs are passed to the init
        function of the class. For documentation, check the class constructor.
        """
        kwargs.update({'k':kwargs.pop('k', self.k)})
        kwargs.update({'pct':kwargs.pop('pct', self.pct)})
        kwargs.update({'truncate':kwargs.pop('truncate', self._truncated)})
        if inplace:
            self._update(y, **kwargs)
        else:
            new = copy.deepcopy(self)
            new._update(y, **kwargs)
            return new

class Jenks_Caspall(Map_Classifier):
    """
    Jenks Caspall  Map Classification

    Parameters
    ----------
    y : array
        (n,1), values to classify
    k : int
        number of classes required

    Attributes
    ----------

    yb      : array
              (n,1), bin ids for observations,
    bins    : array
              (k,1), the upper bounds of each class
    k       : int
              the number of classes
    counts  : array
              (k,1), the number of observations falling in each class


    Examples
    --------
    >>> cal = load_example()
    >>> jc = Jenks_Caspall(cal, k = 5)
    >>> jc.bins
    array([  1.81000000e+00,   7.60000000e+00,   2.98200000e+01,
             1.81270000e+02,   4.11145000e+03])
    >>> jc.counts
    array([14, 13, 14, 10,  7])

    """
    def __init__(self, y, k=K):
        self.k = k
        Map_Classifier.__init__(self, y)
        self.name = "Jenks_Caspall"

    def _set_bins(self):
        x = self.y.copy()
        k = self.k
        # start with quantiles
        q = quantile(x, k)
        solving = True
        xb, cnts = bin1d(x, q)
        # class means
        if x.ndim == 1:
            x.shape = (x.size, 1)
        n, k = x.shape
        xm = [np.median(x[xb == i]) for i in np.unique(xb)]
        xb0 = xb.copy()
        q = xm
        it = 0
        rk = range(self.k)
        while solving:
            xb = np.zeros(xb0.shape, int)
            d = abs(x - q)
            xb = d.argmin(axis=1)
            if (xb0 == xb).all():
                solving = False
            else:
                xb0 = xb
            it += 1
            q = np.array([np.median(x[xb == i]) for i in rk])
        cuts = np.array([max(x[xb == i]) for i in sp.unique(xb)])
        cuts.shape = (len(cuts),)
        self.bins = cuts
        self.iterations = it

class Jenks_Caspall_Sampled(Map_Classifier):
    """
    Jenks Caspall Map Classification using a random sample

    Parameters
    ----------

    y       : array
              (n,1), values to classify
    k       : int
              number of classes required
    pct     : float
              The percentage of n that should form the sample
              If pct is specified such that n*pct > 1000, then pct = 1000./n

    Attributes
    ----------

    yb      : array
              (n,1), bin ids for observations,
    bins    : array
              (k,1), the upper bounds of each class
    k       : int
              the number of classes
    counts  : array
              (k,1), the number of observations falling in each class


    Examples
    --------

    >>> cal = load_example()
    >>> x = np.random.random(100000)
    >>> jc = Jenks_Caspall(x)
    >>> jcs = Jenks_Caspall_Sampled(x)
    >>> jc.bins
    array([ 0.19770952,  0.39695769,  0.59588617,  0.79716865,  0.99999425])
    >>> jcs.bins
    array([ 0.18877882,  0.39341638,  0.6028286 ,  0.80070925,  0.99999425])
    >>> jc.counts
    array([19804, 20005, 19925, 20178, 20088])
    >>> jcs.counts
    array([18922, 20521, 20980, 19826, 19751])
    >>>

    # not for testing since we get different times on different hardware
    # just included for documentation of likely speed gains
    #>>> t1 = time.time(); jc = Jenks_Caspall(x); t2 = time.time()
    #>>> t1s = time.time(); jcs = Jenks_Caspall_Sampled(x); t2s = time.time()
    #>>> t2 - t1; t2s - t1s
    #1.8292930126190186
    #0.061631917953491211

    Notes
    -----
    This is intended for large n problems. The logic is to apply
    Jenks_Caspall to a random subset of the y space and then bin the
    complete vector y on the bins obtained from the subset. This would
    trade off some "accuracy" for a gain in speed.

    """

    def __init__(self, y, k=K, pct=0.10):
        self.k = k
        n = y.size
        if pct * n > 1000:
            pct = 1000. / n
        ids = np.random.random_integers(0, n - 1, int(n * pct))
        yr = y[ids]
        yr[0] = max(y)  # make sure we have the upper bound
        self.original_y = y
        self.pct = pct
        self.yr = yr
        self.yr_n = yr.size
        Map_Classifier.__init__(self, yr)
        self.yb, self.counts = bin1d(y, self.bins)
        self.name = "Jenks_Caspall_Sampled"
        self.y = y
        self._summary()  # have to recalculate summary stats

    def _set_bins(self):
        jc = Jenks_Caspall(self.y, self.k)
        self.bins = jc.bins
        self.iterations = jc.iterations

    def update(self, y=None, inplace=False, **kwargs):
        """
        Add data or change classification parameters.

        Parameters
        ----------
        y           :   array
                        (n,1) array of data to classify
        inplace     :   bool
                        whether to conduct the update in place or to return a copy
                        estimated from the additional specifications.

        Additional parameters provided in **kwargs are passed to the init
        function of the class. For documentation, check the class constructor.
        """
        kwargs.update({'k':kwargs.pop('k', self.k)})
        kwargs.update({'pct':kwargs.pop('pct', self.pct)})
        if inplace:
            self._update(y, **kwargs)
        else:
            new = copy.deepcopy(self)
            new._update(y, **kwargs)
            return new

class Jenks_Caspall_Forced(Map_Classifier):
    """

    Jenks Caspall  Map Classification with forced movements

    Parameters
    ----------
    y : array
        (n,1), values to classify
    k : int
        number of classes required

    Attributes
    ----------

    yb      : array
              (n,1), bin ids for observations
    bins    : array
              (k,1), the upper bounds of each class
    k       : int
              the number of classes
    counts  : array
              (k,1), the number of observations falling in each class


    Examples
    --------
    >>> cal = load_example()
    >>> jcf = Jenks_Caspall_Forced(cal, k = 5)
    >>> jcf.k
    5
    >>> jcf.bins
    array([[  1.34000000e+00],
           [  5.90000000e+00],
           [  1.67000000e+01],
           [  5.06500000e+01],
           [  4.11145000e+03]])
    >>> jcf.counts
    array([12, 12, 13,  9, 12])
    >>> jcf4 = Jenks_Caspall_Forced(cal, k = 4)
    >>> jcf4.k
    4
    >>> jcf4.bins
    array([[  2.51000000e+00],
           [  8.70000000e+00],
           [  3.66800000e+01],
           [  4.11145000e+03]])
    >>> jcf4.counts
    array([15, 14, 14, 15])
    >>>
    """
    def __init__(self, y, k=K):
        self.k = k
        Map_Classifier.__init__(self, y)
        self.name = "Jenks_Caspall_Forced"

    def _set_bins(self):
        x = self.y.copy()
        k = self.k
        q = quantile(x, k)
        solving = True
        xb, cnt = bin1d(x, q)
        # class means
        if x.ndim == 1:
            x.shape = (x.size, 1)
        n, tmp = x.shape
        xm = [x[xb == i].mean() for i in np.unique(xb)]
        q = xm
        xbar = np.array([xm[xbi] for xbi in xb])
        xbar.shape = (n, 1)
        ss = x - xbar
        ss *= ss
        ss = sum(ss)
        down_moves = up_moves = 0
        solving = True
        it = 0
        while solving:
            # try upward moves first
            moving_up = True
            while moving_up:
                class_ids = sp.unique(xb)
                nk = [sum(xb == j) for j in class_ids]
                candidates = nk[:-1]
                i = 0
                up_moves = 0
                while candidates:
                    nki = candidates.pop(0)
                    if nki > 1:
                        ids = np.nonzero(xb == class_ids[i])
                        mover = max(ids[0])
                        tmp = xb.copy()
                        tmp[mover] = xb[mover] + 1
                        tm = [x[tmp == j].mean() for j in sp.unique(tmp)]
                        txbar = np.array([tm[xbi] for xbi in tmp])
                        txbar.shape = (n, 1)
                        tss = x - txbar
                        tss *= tss
                        tss = sum(tss)
                        if tss < ss:
                            xb = tmp
                            ss = tss
                            candidates = []
                            up_moves += 1
                    i += 1
                if not up_moves:
                    moving_up = False
            moving_down = True
            while moving_down:
                class_ids = sp.unique(xb)
                nk = [sum(xb == j) for j in class_ids]
                candidates = nk[1:]
                i = 1
                down_moves = 0
                while candidates:
                    nki = candidates.pop(0)
                    if nki > 1:
                        ids = np.nonzero(xb == class_ids[i])
                        mover = min(ids[0])
                        mover_class = xb[mover]
                        target_class = mover_class - 1
                        tmp = xb.copy()
                        tmp[mover] = target_class
                        tm = [x[tmp == j].mean() for j in sp.unique(tmp)]
                        txbar = np.array([tm[xbi] for xbi in tmp])
                        txbar.shape = (n, 1)
                        tss = x - txbar
                        tss *= tss
                        tss = sum(tss)
                        if tss < ss:
                            xb = tmp
                            ss = tss
                            candidates = []
                            down_moves += 1
                    i += 1
                if not down_moves:
                    moving_down = False
            if not up_moves and not down_moves:
                solving = False
            it += 1
        cuts = [max(x[xb == c]) for c in sp.unique(xb)]
        self.bins = np.array(cuts)
        self.iterations = it


class User_Defined(Map_Classifier):
    """
    User Specified Binning


    Parameters
    ----------
    y    : array
           (n,1), values to classify
    bins : array
           (k,1), upper bounds of classes (have to be monotically increasing)

    Attributes
    ----------

    yb      : array
              (n,1), bin ids for observations,
    bins    : array
              (k,1), the upper bounds of each class
    k       : int
              the number of classes
    counts  : array
              (k,1), the number of observations falling in each class


    Examples
    --------
    >>> cal = load_example()
    >>> bins = [20, max(cal)]
    >>> bins
    [20, 4111.4499999999998]
    >>> ud = User_Defined(cal, bins)
    >>> ud.bins
    array([   20.  ,  4111.45])
    >>> ud.counts
    array([37, 21])
    >>> bins = [20, 30]
    >>> ud = User_Defined(cal, bins)
    >>> ud.bins
    array([   20.  ,    30.  ,  4111.45])
    >>> ud.counts
    array([37,  4, 17])
    >>>


    Notes
    -----
    If upper bound of user bins does not exceed max(y) we append an
    additional bin.

    """

    def __init__(self, y, bins):
        if bins[-1] < max(y):
            bins.append(max(y))
        self.k = len(bins)
        self.bins = np.array(bins)
        self.y = y
        Map_Classifier.__init__(self, y)
        self.name = 'User Defined'

    def _set_bins(self):
        pass

    def _update(self, y=None, bins=None):
        if y is not None:
            if hasattr(y, 'values'):
                y = y.values
            y = np.append(y.flatten(), self.y)
        else:
            y = self.y
        if bins is None:
            bins = self.bins
        self.__init__(y, bins)

    def update(self, y=None, inplace=False, **kwargs):
        """
        Add data or change classification parameters.

        Parameters
        ----------
        y           :   array
                        (n,1) array of data to classify
        inplace     :   bool
                        whether to conduct the update in place or to return a copy
                        estimated from the additional specifications.

        Additional parameters provided in **kwargs are passed to the init
        function of the class. For documentation, check the class constructor.
        """
        bins = kwargs.pop('bins', self.bins)
        if inplace:
            self._update(y=y, bins=bins, **kwargs)
        else:
            new = copy.deepcopy(self)
            new._update(y, bins, **kwargs)
            return new

class Max_P_Classifier(Map_Classifier):
    """
    Max_P Map Classification

    Based on Max_p regionalization algorithm

    Parameters
    ----------
    y       : array
              (n,1), values to classify
    k       : int
              number of classes required
    initial : int
              number of initial solutions to use prior to swapping

    Attributes
    ----------

    yb      : array
              (n,1), bin ids for observations,
    bins    : array
              (k,1), the upper bounds of each class
    k       : int
              the number of classes
    counts  : array
              (k,1), the number of observations falling in each class

    Examples
    --------
    >>> import pysal
    >>> cal = pysal.esda.mapclassify.load_example()
    >>> mp = pysal.Max_P_Classifier(cal)
    >>> mp.bins
    array([    8.7 ,    16.7 ,    20.47,    66.26,  4111.45])
    >>> mp.counts
    array([29,  8,  1, 10, 10])

    """
    def __init__(self, y, k=K, initial=1000):
        self.k = k
        self.initial = initial
        Map_Classifier.__init__(self, y)
        self.name = "Max_P"

    def _set_bins(self):
        x = self.y.copy()
        k = self.k
        q = quantile(x, k)
        if x.ndim == 1:
            x.shape = (x.size, 1)
        n, tmp = x.shape
        x.sort(axis=0)
        # find best of initial solutions
        solution = 0
        best_tss = x.var() * x.shape[0]
        tss_all = np.zeros((self.initial, 1))
        while solution < self.initial:
            remaining = range(n)
            seeds = [np.nonzero(di == min(
                di))[0][0] for di in [np.abs(x - qi) for qi in q]]
            rseeds = np.random.permutation(range(k)).tolist()
            [remaining.remove(seed) for seed in seeds]
            self.classes = classes = []
            [classes.append([seed]) for seed in seeds]
            while rseeds:
                seed_id = rseeds.pop()
                current = classes[seed_id]
                growing = True
                while growing:
                    current = classes[seed_id]
                    low = current[0]
                    high = current[-1]
                    left = low - 1
                    right = high + 1
                    move_made = False
                    if left in remaining:
                        current.insert(0, left)
                        remaining.remove(left)
                        move_made = True
                    if right in remaining:
                        current.append(right)
                        remaining.remove(right)
                        move_made = True
                    if move_made:
                        classes[seed_id] = current
                    else:
                        growing = False
            tss = _fit(self.y, classes)
            tss_all[solution] = tss
            if tss < best_tss:
                best_solution = classes
                best_it = solution
                best_tss = tss
            solution += 1
        classes = best_solution
        self.best_it = best_it
        self.tss = best_tss
        self.a2c = a2c = {}
        self.tss_all = tss_all
        for r, cl in enumerate(classes):
            for a in cl:
                a2c[a] = r
        swapping = True
        while swapping:
            rseeds = np.random.permutation(range(k)).tolist()
            total_moves = 0
            while rseeds:
                id = rseeds.pop()
                growing = True
                total_moves = 0
                while growing:
                    target = classes[id]
                    left = target[0] - 1
                    right = target[-1] + 1
                    n_moves = 0
                    if left in a2c:
                        left_class = classes[a2c[left]]
                        if len(left_class) > 1:
                            a = left_class[-1]
                            if self._swap(left_class, target, a):
                                target.insert(0, a)
                                left_class.remove(a)
                                a2c[a] = id
                                n_moves += 1
                    if right in a2c:
                        right_class = classes[a2c[right]]
                        if len(right_class) > 1:
                            a = right_class[0]
                            if self._swap(right_class, target, a):
                                target.append(a)
                                right_class.remove(a)
                                n_moves += 1
                                a2c[a] = id
                    if not n_moves:
                        growing = False
                total_moves += n_moves
            if not total_moves:
                swapping = False
        xs = self.y.copy()
        xs.sort()
        self.bins = np.array([xs[cl][-1] for cl in classes])

    def _ss(self, class_def):
        """calculates sum of squares for a class"""
        yc = self.y[class_def]
        css = yc - yc.mean()
        css *= css
        return sum(css)

    def _swap(self, class1, class2, a):
        """evaluate cost of moving a from class1 to class2"""
        ss1 = self._ss(class1)
        ss2 = self._ss(class2)
        tss1 = ss1 + ss2
        class1c = copy.copy(class1)
        class2c = copy.copy(class2)
        class1c.remove(a)
        class2c.append(a)
        ss1 = self._ss(class1c)
        ss2 = self._ss(class2c)
        tss2 = ss1 + ss2
        if tss1 < tss2:
            return False
        else:
            return True

    def update(self, y=None, inplace=False, **kwargs):
        """
        Add data or change classification parameters.

        Parameters
        ----------
        y           :   array
                        (n,1) array of data to classify
        inplace     :   bool
                        whether to conduct the update in place or to return a copy
                        estimated from the additional specifications.

        Additional parameters provided in **kwargs are passed to the init
        function of the class. For documentation, check the class constructor.
        """
        kwargs.update({'initial':kwargs.pop('initial', self.initial)})
        if inplace:
            self._update(y, bins, **kwargs)
        else:
            new = copy.deepcopy(self)
            new._update(y, bins, **kwargs)
            return new

def _fit(y, classes):
    """Calculate the total sum of squares for a vector y classified into
    classes

    Parameters
    ----------
    y : array
        (n,1), variable to be classified

    classes : array
              (k,1), integer values denoting class membership

    """
    tss = 0
    for class_def in classes:
        yc = y[class_def]
        css = yc - yc.mean()
        css *= css
        tss += sum(css)
    return tss

kmethods = {}
kmethods["Quantiles"] = Quantiles
kmethods["Fisher_Jenks"] = Fisher_Jenks
kmethods['Natural_Breaks'] = Natural_Breaks
kmethods['Maximum_Breaks'] = Maximum_Breaks


def gadf(y, method="Quantiles", maxk=15, pct=0.8):
    """
    Evaluate the Goodness of Absolute Deviation Fit of a Classifier
    Finds the minimum value of k for which gadf>pct

    Parameters
    ----------

    y      : array
             (n, 1) values to be classified
    method : {'Quantiles, 'Fisher_Jenks', 'Maximum_Breaks', 'Natrual_Breaks'}
    maxk   : int
             maximum value of k to evaluate
    pct    : float
             The percentage of GADF to exceed

    Returns
    -------
    k : int
        number of classes
    cl : object
         instance of the classifier at k
    gadf : float
           goodness of absolute deviation fit

    Examples
    --------
    >>> cal = load_example()
    >>> qgadf = gadf(cal)
    >>> qgadf[0]
    15
    >>> qgadf[-1]
    0.37402575909092828

    Quantiles fail to exceed 0.80 before 15 classes. If we lower the bar to
    0.2 we see quintiles as a result

    >>> qgadf2 = gadf(cal, pct = 0.2)
    >>> qgadf2[0]
    5
    >>> qgadf2[-1]
    0.21710231966462412
    >>>

    Notes
    -----

    The GADF is defined as:

        .. math::

            GADF = 1 - \sum_c \sum_{i \in c}
                   |y_i - y_{c,med}|  / \sum_i |y_i - y_{med}|

        where :math:`y_{med}` is the global median and :math:`y_{c,med}` is
        the median for class :math:`c`.

    See Also
    --------
    K_classifiers
    """

    y = np.array(y)
    adam = (np.abs(y - np.median(y))).sum()
    for k in range(2, maxk + 1):
        cl = kmethods[method](y, k)
        gadf = 1 - cl.adcm / adam
        if gadf > pct:
            break
    return (k, cl, gadf)


class K_classifiers(object):
    """
    Evaluate all k-classifers and pick optimal based on k and GADF

    Parameters
    ----------
    y      : array
             (n,1), values to be classified
    pct    : float
             The percentage of GADF to exceed

    Attributes
    ----------
    best   :  object
              instance of the optimal Map_Classifier
    results : dictionary
              keys are classifier names, values are the Map_Classifier
              instances with the best pct for each classifer

    Examples
    --------

    >>> cal = load_example()
    >>> ks = K_classifiers(cal)
    >>> ks.best.name
    'Fisher_Jenks'
    >>> ks.best.k
    4
    >>> ks.best.gadf
    0.84810327199081048
    >>>

    Notes
    -----
    This can be used to suggest a classification scheme.

    See Also
    --------
    gadf

    """
    def __init__(self, y, pct=0.8):
        results = {}
        best = gadf(y, "Fisher_Jenks", maxk=len(y) - 1, pct=pct)
        pct0 = best[0]
        k0 = best[-1]
        keys = kmethods.keys()
        keys.remove("Fisher_Jenks")
        results["Fisher_Jenks"] = best
        for method in keys:
            results[method] = gadf(y, method, maxk=len(y) - 1, pct=pct)
            k1 = results[method][0]
            pct1 = results[method][-1]
            if (k1 < k0) or (k1 == k0 and pct0 < pct1):
                best = results[method]
                k0 = k1
                pct0 = pct1
        self.results = results
        self.best = best[1]


def fj(x, k=5):
    y = x.copy()
    y.sort()
    d = {}
    initial = opt_part(y)
    # d has key = number of groups
    # value: list of ids, list of group tss, group size
    split_id = [initial[0]]
    tss = initial[1:]  # left and right within tss
    sizes = [split_id - 1, len(y) - split_id]
    d[2] = [split_id, tss, sizes]
    return d


def opt_part(x):
    """
    Find optimal bi-partition of x values

    Parameters
    -----------

    x : array
        (n,1), Array of attribute values

    Returns
    -------
    opt_i : int
            partition index
    tss : float
          toal sum of squares
    left_min : float
               variance to the left of the break (including the break)
    right_min : float
                variance to the right of the break


    """

    n = len(x)
    tss = np.inf
    opt_i = -999
    for i in xrange(1, n):
        left = x[:i].var() * i
        right = x[i:].var() * (n - i)
        tss_i = left + right
        if tss_i < tss:
            opt_i = i
            tss = tss_i
            left_min = left
            right_min = right
    return (opt_i, tss, left_min, right_min)<|MERGE_RESOLUTION|>--- conflicted
+++ resolved
@@ -467,8 +467,6 @@
             data = self.y
         self.__init__(data, *args, **kwargs)
 
-<<<<<<< HEAD
-=======
     @classmethod
     def make(cls, *args, **kwargs):
         """
@@ -617,7 +615,6 @@
         return classifier
 
 
->>>>>>> 59be3c95
     def update(self, y=None, inplace=False, **kwargs):
         """
         Add data or change classification parameters.
